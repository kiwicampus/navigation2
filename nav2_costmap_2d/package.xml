<?xml version="1.0"?>
<?xml-model href="http://download.ros.org/schema/package_format3.xsd" schematypens="http://www.w3.org/2001/XMLSchema"?>
<package format ="3">
  <name>nav2_costmap_2d</name>
<<<<<<< HEAD
  <version>1.2.0</version>
=======
  <version>1.2.5</version>
>>>>>>> f79946f9
  <description>
    This package provides an implementation of a 2D costmap that takes in sensor
    data from the world, builds a 2D or 3D occupancy grid of the data (depending
    on whether a voxel based implementation is used), and inflates costs in a
    2D costmap based on the occupancy grid and a user specified inflation radius.
    This package also provides support for map_server based initialization of a
    costmap, rolling window based costmaps, and parameter based subscription to
    and configuration of sensor topics.
  </description>
  <maintainer email="stevenmacenski@gmail.com">Steve Macenski</maintainer>
  <license>BSD-3-Clause</license>
  <license>Apache-2.0</license>

  <buildtool_depend>ament_cmake</buildtool_depend>
  <build_depend>nav2_common</build_depend>

  <depend>geometry_msgs</depend>
  <depend>laser_geometry</depend>
  <depend>map_msgs</depend>
  <depend>message_filters</depend>
  <depend>nav2_msgs</depend>
  <depend>nav2_util</depend>
  <depend>nav2_voxel_grid</depend>
  <depend>nav_msgs</depend>
  <depend>pluginlib</depend>
  <depend>rclcpp</depend>
  <depend>rclcpp_lifecycle</depend>
  <depend>sensor_msgs</depend>
  <depend>std_msgs</depend>
  <depend>vision_msgs</depend>
  <depend>std_srvs</depend>
  <depend>tf2</depend>
  <depend>tf2_geometry_msgs</depend>
  <depend>tf2_ros</depend>
  <depend>tf2_sensor_msgs</depend>
  <depend>visualization_msgs</depend>
  <depend>angles</depend>

  <test_depend>ament_lint_common</test_depend>
  <test_depend>ament_lint_auto</test_depend>
  <test_depend>nav2_map_server</test_depend>
  <test_depend>ament_cmake_gtest</test_depend>
  <test_depend>launch</test_depend>
  <test_depend>launch_testing</test_depend>
  <test_depend>nav2_lifecycle_manager</test_depend>

  <export>
	  <build_type>ament_cmake</build_type>
  </export>
</package><|MERGE_RESOLUTION|>--- conflicted
+++ resolved
@@ -2,11 +2,7 @@
 <?xml-model href="http://download.ros.org/schema/package_format3.xsd" schematypens="http://www.w3.org/2001/XMLSchema"?>
 <package format ="3">
   <name>nav2_costmap_2d</name>
-<<<<<<< HEAD
   <version>1.2.0</version>
-=======
-  <version>1.2.5</version>
->>>>>>> f79946f9
   <description>
     This package provides an implementation of a 2D costmap that takes in sensor
     data from the world, builds a 2D or 3D occupancy grid of the data (depending
