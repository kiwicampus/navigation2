--- conflicted
+++ resolved
@@ -20,10 +20,7 @@
 #include <vector>
 #include <mutex>
 
-<<<<<<< HEAD
-=======
 #include "rclcpp_action/rclcpp_action.hpp"
->>>>>>> 446283c4
 #include "pluginlib/class_loader.hpp"
 #include "pluginlib/class_list_macros.hpp"
 #include "geographic_msgs/msg/geo_pose.hpp"
@@ -140,13 +137,8 @@
    * @param feedback
    * @param result
    */
-<<<<<<< HEAD
-    template <typename T, typename V, typename Z>
-    void followWaypointsHandler(const T& action_server, const V& feedback, const Z& result);
-=======
   template<typename T, typename V, typename Z>
   void followWaypointsHandler(const T & action_server, const V & feedback, const Z & result);
->>>>>>> 446283c4
 
   /**
    * @brief Action server callbacks
@@ -166,12 +158,7 @@
  * @brief Action client result callback
  * @param result Result of action server updated asynchronously
  */
-<<<<<<< HEAD
-  template<typename T>
-  void resultCallback(const T & result);
-=======
   void resultCallback(const rclcpp_action::ClientGoalHandle<ClientT>::WrappedResult & result);
->>>>>>> 446283c4
 
   /**
    * @brief Action client goal response callback
@@ -243,8 +230,6 @@
   rclcpp::CallbackGroup::SharedPtr callback_group_;
   rclcpp::executors::SingleThreadedExecutor callback_group_executor_;
   std::shared_future<rclcpp_action::ClientGoalHandle<ClientT>::SharedPtr> future_goal_handle_;
-<<<<<<< HEAD
-=======
 
   // Our action server for GPS waypoint following
   std::unique_ptr<ActionServerGPS> gps_action_server_;
@@ -253,7 +238,6 @@
 
   bool stop_on_failure_;
   int loop_rate_;
->>>>>>> 446283c4
   GoalStatus current_goal_status_;
 
   // Our action server for GPS waypoint following
