--- conflicted
+++ resolved
@@ -140,12 +140,9 @@
   RCLCPP_INFO(get_logger(), "Deactivating");
 
   action_server_->deactivate();
-<<<<<<< HEAD
+  gps_action_server_->deactivate();
   dyn_params_handler_.reset();
-=======
-  gps_action_server_->deactivate();
->>>>>>> 5fcfb835
-
+  
   // destroy bond connection
   destroyBond();
 
@@ -232,13 +229,8 @@
       auto cancel_future = nav_to_pose_client_->async_cancel_all_goals();
       callback_group_executor_.spin_until_future_complete(cancel_future);
       // for result callback processing
-<<<<<<< HEAD
       callback_group_executor_.spin_some();
       action_server_->terminate_all();
-=======
-      spin_some(client_node_);
-      action_server->terminate_all();
->>>>>>> 5fcfb835
       return;
     }
 
@@ -352,12 +344,8 @@
         (static_cast<int>(now().seconds()) % 30 == 0),
         "Processing waypoint %i...", goal_index);
     }
-<<<<<<< HEAD
 
     callback_group_executor_.spin_some();
-=======
-    rclcpp::spin_some(client_node_);
->>>>>>> 5fcfb835
     r.sleep();
   }
 }
@@ -418,7 +406,6 @@
   }
 }
 
-<<<<<<< HEAD
 rcl_interfaces::msg::SetParametersResult
 WaypointFollower::dynamicParametersCallback(std::vector<rclcpp::Parameter> parameters)
 {
@@ -442,17 +429,6 @@
 
   result.successful = true;
   return result;
-}
-
-}  // namespace nav2_waypoint_follower
-
-#include "rclcpp_components/register_node_macro.hpp"
-
-// Register the component with class_loader.
-// This acts as a sort of entry point, allowing the component to be discoverable when its library
-// is being loaded into a running process.
-RCLCPP_COMPONENTS_REGISTER_NODE(nav2_waypoint_follower::WaypointFollower)
-=======
 std::vector<geometry_msgs::msg::PoseStamped>
 WaypointFollower::convertGPSPoses2MapPoses(
   const std::vector<nav2_msgs::msg::OrientedNavSatFix> & gps_poses,
@@ -531,4 +507,10 @@
 }
 
 }  // namespace nav2_waypoint_follower
->>>>>>> 5fcfb835
+
+#include "rclcpp_components/register_node_macro.hpp"
+
+// Register the component with class_loader.
+// This acts as a sort of entry point, allowing the component to be discoverable when its library
+// is being loaded into a running process.
+RCLCPP_COMPONENTS_REGISTER_NODE(nav2_waypoint_follower::WaypointFollower)