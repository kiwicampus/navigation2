// Copyright (c) 2019 Samsung Research America
//
// Licensed under the Apache License, Version 2.0 (the "License");
// you may not use this file except in compliance with the License.
// You may obtain a copy of the License at
//
//     http://www.apache.org/licenses/LICENSE-2.0
//
// Unless required by applicable law or agreed to in writing, software
// distributed under the License is distributed on an "AS IS" BASIS,
// WITHOUT WARRANTIES OR CONDITIONS OF ANY KIND, either express or implied.
// See the License for the specific language governing permissions and
// limitations under the License.

#include "nav2_waypoint_follower/waypoint_follower.hpp"

#include <fstream>
#include <memory>
#include <streambuf>
#include <string>
#include <utility>
#include <vector>

namespace nav2_waypoint_follower
{

using rcl_interfaces::msg::ParameterType;
using std::placeholders::_1;

WaypointFollower::WaypointFollower(const rclcpp::NodeOptions & options)
: nav2_util::LifecycleNode("waypoint_follower", "", options),
  waypoint_task_executor_loader_("nav2_waypoint_follower",
    "nav2_core::WaypointTaskExecutor")
{
  RCLCPP_INFO(get_logger(), "Creating");

  declare_parameter("stop_on_failure", true);
  declare_parameter("loop_rate", 20);
  declare_parameter("global_frame_id", global_frame_id_);

  nav2_util::declare_parameter_if_not_declared(
    this, std::string("waypoint_task_executor_plugin"),
    rclcpp::ParameterValue(std::string("wait_at_waypoint")));
  nav2_util::declare_parameter_if_not_declared(
    this, std::string("wait_at_waypoint.plugin"),
    rclcpp::ParameterValue(std::string("nav2_waypoint_follower::WaitAtWaypoint")));
}

WaypointFollower::~WaypointFollower()
{
}

nav2_util::CallbackReturn
WaypointFollower::on_configure(const rclcpp_lifecycle::State & /*state*/)
{
  RCLCPP_INFO(get_logger(), "Configuring");

  auto node = shared_from_this();

  stop_on_failure_ = get_parameter("stop_on_failure").as_bool();
  loop_rate_ = get_parameter("loop_rate").as_int();
  waypoint_task_executor_id_ = get_parameter("waypoint_task_executor_plugin").as_string();
  global_frame_id_ = get_parameter("global_frame_id").as_string();

  global_frame_id_ = nav2_util::strip_leading_slash(global_frame_id_);

  callback_group_ = create_callback_group(
    rclcpp::CallbackGroupType::MutuallyExclusive,
    false);
  callback_group_executor_.add_callback_group(callback_group_, get_node_base_interface());

  nav_to_pose_client_ = rclcpp_action::create_client<ClientT>(
    get_node_base_interface(),
    get_node_graph_interface(),
    get_node_logging_interface(),
    get_node_waitables_interface(),
    "navigate_to_pose", callback_group_);

  action_server_ = std::make_unique<ActionServer>(
    get_node_base_interface(),
    get_node_clock_interface(),
    get_node_logging_interface(),
    get_node_waitables_interface(),
    "follow_waypoints", std::bind(&WaypointFollower::followWaypointsCallback, this));

  from_ll_to_map_client_ = std::make_unique<
    nav2_util::ServiceClient<robot_localization::srv::FromLL,
    std::shared_ptr<nav2_util::LifecycleNode>>>(
    "/fromLL",
    node);

  gps_action_server_ = std::make_unique<ActionServerGPS>(
    get_node_base_interface(),
    get_node_clock_interface(),
    get_node_logging_interface(),
    get_node_waitables_interface(),
    "follow_gps_waypoints",
    std::bind(&WaypointFollower::followGPSWaypointsCallback, this));

  try {
    waypoint_task_executor_type_ = nav2_util::get_plugin_type_param(
      this,
      waypoint_task_executor_id_);
    waypoint_task_executor_ = waypoint_task_executor_loader_.createUniqueInstance(
      waypoint_task_executor_type_);
    RCLCPP_INFO(
      get_logger(), "Created waypoint_task_executor : %s of type %s",
      waypoint_task_executor_id_.c_str(), waypoint_task_executor_type_.c_str());
    waypoint_task_executor_->initialize(node, waypoint_task_executor_id_);
  } catch (const pluginlib::PluginlibException & ex) {
    RCLCPP_FATAL(
      get_logger(),
      "Failed to create waypoint_task_executor. Exception: %s", ex.what());
  }

  return nav2_util::CallbackReturn::SUCCESS;
}

nav2_util::CallbackReturn
WaypointFollower::on_activate(const rclcpp_lifecycle::State & /*state*/)
{
  RCLCPP_INFO(get_logger(), "Activating");

  action_server_->activate();
  gps_action_server_->activate();

  auto node = shared_from_this();
  // Add callback for dynamic parameters
  dyn_params_handler_ = node->add_on_set_parameters_callback(
    std::bind(&WaypointFollower::dynamicParametersCallback, this, _1));

  // create bond connection
  createBond();

  return nav2_util::CallbackReturn::SUCCESS;
}

nav2_util::CallbackReturn
WaypointFollower::on_deactivate(const rclcpp_lifecycle::State & /*state*/)
{
  RCLCPP_INFO(get_logger(), "Deactivating");

  action_server_->deactivate();
  gps_action_server_->deactivate();
  dyn_params_handler_.reset();
  // destroy bond connection
  destroyBond();

  return nav2_util::CallbackReturn::SUCCESS;
}

nav2_util::CallbackReturn
WaypointFollower::on_cleanup(const rclcpp_lifecycle::State & /*state*/)
{
  RCLCPP_INFO(get_logger(), "Cleaning up");

  action_server_.reset();
  nav_to_pose_client_.reset();
  gps_action_server_.reset();
  from_ll_to_map_client_.reset();

  return nav2_util::CallbackReturn::SUCCESS;
}

nav2_util::CallbackReturn
WaypointFollower::on_shutdown(const rclcpp_lifecycle::State & /*state*/)
{
  RCLCPP_INFO(get_logger(), "Shutting down");
  return nav2_util::CallbackReturn::SUCCESS;
}

template<typename T>
std::vector<geometry_msgs::msg::PoseStamped> WaypointFollower::getLatestGoalPoses(
  const T & action_server)
{
  std::vector<geometry_msgs::msg::PoseStamped> poses;

  // compile time static check to decide which block of code to be built
  if constexpr (std::is_same<T, std::unique_ptr<ActionServer>>::value) {
    // If normal waypoint following callback was called, we build here
    poses = action_server->get_current_goal()->poses;
  } else {
    // If GPS waypoint following callback was called, we build here
    poses = convertGPSPosesToMapPoses(
      action_server->get_current_goal()->gps_poses);
  }
  return poses;
}

template<typename T, typename V, typename Z>
void WaypointFollower::followWaypointsHandler(
  const T & action_server,
  const V & feedback,
  const Z & result)
{
  auto goal = action_server->get_current_goal();

  std::vector<geometry_msgs::msg::PoseStamped> poses;
  poses = getLatestGoalPoses<T>(action_server);

  if (!action_server || !action_server->is_server_active()) {
    RCLCPP_DEBUG(get_logger(), "Action server inactive. Stopping.");
    return;
  }

  RCLCPP_INFO(
    get_logger(), "Received follow waypoint request with %i waypoints.",
    static_cast<int>(poses.size()));

  if (poses.empty()) {
    RCLCPP_ERROR(
      get_logger(),
      "Empty vector of waypoints passed to waypoint following "
      "action potentially due to conversation failure or empty request."
    );
    action_server->terminate_current(result);
    return;
  }

  rclcpp::WallRate r(loop_rate_);
  uint32_t goal_index = 0;
  bool new_goal = true;

  while (rclcpp::ok()) {
    // Check if asked to stop processing action
    if (action_server->is_cancel_requested()) {
      auto cancel_future = nav_to_pose_client_->async_cancel_all_goals();
      callback_group_executor_.spin_until_future_complete(cancel_future);
      // for result callback processing
      callback_group_executor_.spin_some();
      action_server->terminate_all();
      return;
    }

    // Check if asked to process another action
    if (action_server->is_preempt_requested()) {
      RCLCPP_INFO(get_logger(), "Preempting the goal pose.");
      goal = action_server->accept_pending_goal();
      poses = getLatestGoalPoses<T>(action_server);
      if (poses.empty()) {
        RCLCPP_ERROR(
          get_logger(),
          "Empty vector of Waypoints passed to waypoint following logic. "
          "Nothing to execute, returning with failure!");
        action_server->terminate_current(result);
        return;
      }
      goal_index = 0;
      new_goal = true;
    }

    // Check if we need to send a new goal
    if (new_goal) {
      new_goal = false;
      ClientT::Goal client_goal;
      client_goal.pose = poses[goal_index];
      client_goal.pose.header.stamp = this->now();

      auto send_goal_options = rclcpp_action::Client<ClientT>::SendGoalOptions();
      send_goal_options.result_callback =
        std::bind(
        &WaypointFollower::resultCallback<rclcpp_action::ClientGoalHandle<ClientT>::WrappedResult>,
        this,
        std::placeholders::_1);
      send_goal_options.goal_response_callback =
        std::bind(
        &WaypointFollower::goalResponseCallback
        <rclcpp_action::ClientGoalHandle<ClientT>::SharedPtr>, this,
        std::placeholders::_1);

      future_goal_handle_ =
        nav_to_pose_client_->async_send_goal(client_goal, send_goal_options);
      current_goal_status_.status = ActionStatus::PROCESSING;
    }

    feedback->current_waypoint = goal_index;
    action_server->publish_feedback(feedback);

    if (current_goal_status_.status == ActionStatus::FAILED) {
      nav2_msgs::msg::MissedWaypoint missedWaypoint;
      missedWaypoint.index = goal_index;
      missedWaypoint.goal = goal->poses[goal_index];
      missedWaypoint.error_code = current_goal_status_.error_code;
      result->missed_waypoints.push_back(missedWaypoint);

      if (stop_on_failure_) {
        RCLCPP_WARN(
          get_logger(), "Failed to process waypoint %i in waypoint "
          "list and stop on failure is enabled."
          " Terminating action.", goal_index);
<<<<<<< HEAD
        result->missed_waypoints = failed_ids_;
        action_server->terminate_current(result);
        failed_ids_.clear();
=======
        action_server_->terminate_current(result);
        current_goal_status_.error_code = 0;
>>>>>>> 204cab3d
        return;
      } else {
        RCLCPP_INFO(
          get_logger(), "Failed to process waypoint %i,"
          " moving to next.", goal_index);
      }
    } else if (current_goal_status_.status == ActionStatus::SUCCEEDED) {
      RCLCPP_INFO(
        get_logger(), "Succeeded processing waypoint %i, processing waypoint task execution",
        goal_index);
      bool is_task_executed = waypoint_task_executor_->processAtWaypoint(
        poses[goal_index], goal_index);
      RCLCPP_INFO(
        get_logger(), "Task execution at waypoint %i %s", goal_index,
        is_task_executed ? "succeeded" : "failed!");

      if (!is_task_executed) {
        nav2_msgs::msg::MissedWaypoint missedWaypoint;
        missedWaypoint.index = goal_index;
        missedWaypoint.goal = goal->poses[goal_index];
        missedWaypoint.error_code = nav2_msgs::action::FollowWaypoints::Goal::TASK_EXECUTOR_FAILED;
        result->missed_waypoints.push_back(missedWaypoint);
      }
      // if task execution was failed and stop_on_failure_ is on , terminate action
      if (!is_task_executed && stop_on_failure_) {
        RCLCPP_WARN(
          get_logger(), "Failed to execute task at waypoint %i "
          " stop on failure is enabled."
          " Terminating action.", goal_index);
<<<<<<< HEAD
        result->missed_waypoints = failed_ids_;
        action_server->terminate_current(result);
        failed_ids_.clear();
=======

        action_server_->terminate_current(result);
        current_goal_status_.error_code = 0;
>>>>>>> 204cab3d
        return;
      } else {
        RCLCPP_INFO(
          get_logger(), "Handled task execution on waypoint %i,"
          " moving to next.", goal_index);
      }
    }

    if (current_goal_status_.status != ActionStatus::PROCESSING &&
      current_goal_status_.status != ActionStatus::UNKNOWN)
    {
      // Update server state
      goal_index++;
      new_goal = true;
      if (goal_index >= poses.size()) {
        RCLCPP_INFO(
          get_logger(), "Completed all %zu waypoints requested.",
<<<<<<< HEAD
          poses.size());
        result->missed_waypoints = failed_ids_;
        action_server->succeeded_current(result);
        failed_ids_.clear();
=======
          goal->poses.size());
        action_server_->succeeded_current(result);
        current_goal_status_.error_code = 0;
>>>>>>> 204cab3d
        return;
      }
    } else {
      RCLCPP_INFO_EXPRESSION(
        get_logger(),
        (static_cast<int>(now().seconds()) % 30 == 0),
        "Processing waypoint %i...", goal_index);
    }

    callback_group_executor_.spin_some();
    r.sleep();
  }
}

void WaypointFollower::followWaypointsCallback()
{
  auto feedback = std::make_shared<ActionT::Feedback>();
  auto result = std::make_shared<ActionT::Result>();

  followWaypointsHandler<std::unique_ptr<ActionServer>,
    ActionT::Feedback::SharedPtr,
    ActionT::Result::SharedPtr>(
    action_server_,
    feedback, result);
}

void WaypointFollower::followGPSWaypointsCallback()
{
  auto feedback = std::make_shared<ActionTGPS::Feedback>();
  auto result = std::make_shared<ActionTGPS::Result>();

  followWaypointsHandler<std::unique_ptr<ActionServerGPS>,
    ActionTGPS::Feedback::SharedPtr,
    ActionTGPS::Result::SharedPtr>(
    gps_action_server_,
    feedback, result);
}

template<typename T>
void WaypointFollower::resultCallback(
  const T & result)
{
  if (result.goal_id != future_goal_handle_.get()->get_goal_id()) {
    RCLCPP_DEBUG(
      get_logger(),
      "Goal IDs do not match for the current goal handle and received result."
      "Ignoring likely due to receiving result for an old goal.");
    return;
  }

  switch (result.code) {
    case rclcpp_action::ResultCode::SUCCEEDED:
      current_goal_status_.status = ActionStatus::SUCCEEDED;
      return;
    case rclcpp_action::ResultCode::ABORTED:
      current_goal_status_.status = ActionStatus::FAILED;
      current_goal_status_.error_code = result.result->error_code;
      return;
    case rclcpp_action::ResultCode::CANCELED:
      current_goal_status_.status = ActionStatus::FAILED;
      return;
    default:
      current_goal_status_.status = ActionStatus::UNKNOWN;
      return;
  }
}

template<typename T>
void WaypointFollower::goalResponseCallback(
  const T & goal)
{
  if (!goal) {
    RCLCPP_ERROR(
      get_logger(),
      "navigate_to_pose action client failed to send goal to server.");
    current_goal_status_.status = ActionStatus::FAILED;
  }
}

rcl_interfaces::msg::SetParametersResult
WaypointFollower::dynamicParametersCallback(std::vector<rclcpp::Parameter> parameters)
{
  // No locking required as action server is running on same single threaded executor
  rcl_interfaces::msg::SetParametersResult result;

  for (auto parameter : parameters) {
    const auto & type = parameter.get_type();
    const auto & name = parameter.get_name();

    if (type == ParameterType::PARAMETER_INTEGER) {
      if (name == "loop_rate") {
        loop_rate_ = parameter.as_int();
      }
    } else if (type == ParameterType::PARAMETER_BOOL) {
      if (name == "stop_on_failure") {
        stop_on_failure_ = parameter.as_bool();
      }
    }
  }

  result.successful = true;
  return result;
}

std::vector<geometry_msgs::msg::PoseStamped>
WaypointFollower::convertGPSPosesToMapPoses(
  const std::vector<geographic_msgs::msg::GeoPose> & gps_poses)
{
  RCLCPP_INFO(
    this->get_logger(), "Converting GPS waypoints to %s Frame..",
    global_frame_id_.c_str());

  std::vector<geometry_msgs::msg::PoseStamped> poses_in_map_frame_vector;
  int waypoint_index = 0;
  for (auto && curr_geopose : gps_poses) {
    auto request = std::make_shared<robot_localization::srv::FromLL::Request>();
    auto response = std::make_shared<robot_localization::srv::FromLL::Response>();
    request->ll_point.latitude = curr_geopose.position.latitude;
    request->ll_point.longitude = curr_geopose.position.longitude;
    request->ll_point.altitude = curr_geopose.position.altitude;

    from_ll_to_map_client_->wait_for_service((std::chrono::seconds(1)));
    if (!from_ll_to_map_client_->invoke(request, response)) {
      RCLCPP_ERROR(
        this->get_logger(),
        "fromLL service of robot_localization could not convert %i th GPS waypoint to"
        "%s frame, going to skip this point!"
        "Make sure you have run navsat_transform_node of robot_localization",
        waypoint_index, global_frame_id_.c_str());
      if (stop_on_failure_) {
        RCLCPP_ERROR(
          this->get_logger(),
          "Conversion of %i th GPS waypoint to"
          "%s frame failed and stop_on_failure is set to true"
          "Not going to execute any of waypoints, exiting with failure!",
          waypoint_index, global_frame_id_.c_str());
        return std::vector<geometry_msgs::msg::PoseStamped>();
      }
      continue;
    } else {
      geometry_msgs::msg::PoseStamped curr_pose_map_frame;
      curr_pose_map_frame.header.frame_id = global_frame_id_;
      curr_pose_map_frame.header.stamp = this->now();
      curr_pose_map_frame.pose.position = response->map_point;
      curr_pose_map_frame.pose.orientation = curr_geopose.orientation;
      poses_in_map_frame_vector.push_back(curr_pose_map_frame);
    }
    waypoint_index++;
  }
  RCLCPP_INFO(
    this->get_logger(),
    "Converted all %i GPS waypoint to %s frame",
    static_cast<int>(poses_in_map_frame_vector.size()), global_frame_id_.c_str());
  return poses_in_map_frame_vector;
}

}  // namespace nav2_waypoint_follower

#include "rclcpp_components/register_node_macro.hpp"

// Register the component with class_loader.
// This acts as a sort of entry point, allowing the component to be discoverable when its library
// is being loaded into a running process.
RCLCPP_COMPONENTS_REGISTER_NODE(nav2_waypoint_follower::WaypointFollower)<|MERGE_RESOLUTION|>--- conflicted
+++ resolved
@@ -288,14 +288,8 @@
           get_logger(), "Failed to process waypoint %i in waypoint "
           "list and stop on failure is enabled."
           " Terminating action.", goal_index);
-<<<<<<< HEAD
-        result->missed_waypoints = failed_ids_;
         action_server->terminate_current(result);
-        failed_ids_.clear();
-=======
-        action_server_->terminate_current(result);
         current_goal_status_.error_code = 0;
->>>>>>> 204cab3d
         return;
       } else {
         RCLCPP_INFO(
@@ -325,15 +319,9 @@
           get_logger(), "Failed to execute task at waypoint %i "
           " stop on failure is enabled."
           " Terminating action.", goal_index);
-<<<<<<< HEAD
-        result->missed_waypoints = failed_ids_;
+
         action_server->terminate_current(result);
-        failed_ids_.clear();
-=======
-
-        action_server_->terminate_current(result);
         current_goal_status_.error_code = 0;
->>>>>>> 204cab3d
         return;
       } else {
         RCLCPP_INFO(
@@ -351,16 +339,9 @@
       if (goal_index >= poses.size()) {
         RCLCPP_INFO(
           get_logger(), "Completed all %zu waypoints requested.",
-<<<<<<< HEAD
-          poses.size());
-        result->missed_waypoints = failed_ids_;
+          goal->poses.size());
         action_server->succeeded_current(result);
-        failed_ids_.clear();
-=======
-          goal->poses.size());
-        action_server_->succeeded_current(result);
         current_goal_status_.error_code = 0;
->>>>>>> 204cab3d
         return;
       }
     } else {
