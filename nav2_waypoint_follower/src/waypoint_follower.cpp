--- conflicted
+++ resolved
@@ -338,13 +338,8 @@
       new_goal = true;
       if (goal_index >= poses.size()) {
         RCLCPP_INFO(
-<<<<<<< HEAD
-          get_logger(), "Completed all %i waypoints requested.",
-          static_cast<int>(poses.size()));
-=======
           get_logger(), "Completed all %zu waypoints requested.",
           goal->poses.size());
->>>>>>> af72761f
         result->missed_waypoints = failed_ids_;
         action_server->succeeded_current(result);
         failed_ids_.clear();
@@ -364,7 +359,6 @@
 
 void WaypointFollower::followWaypointsCallback()
 {
-<<<<<<< HEAD
   auto feedback = std::make_shared<ActionT::Feedback>();
   auto result = std::make_shared<ActionT::Result>();
 
@@ -391,18 +385,12 @@
 void WaypointFollower::resultCallback(
   const T & result)
 {
-=======
->>>>>>> af72761f
   if (result.goal_id != future_goal_handle_.get()->get_goal_id()) {
     RCLCPP_DEBUG(
       get_logger(),
       "Goal IDs do not match for the current goal handle and received result."
       "Ignoring likely due to receiving result for an old goal.");
-<<<<<<< HEAD
-      return;
-=======
     return;
->>>>>>> af72761f
   }
 
   switch (result.code) {
