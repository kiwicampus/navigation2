// Copyright (c) 2022 Samsung Research America, @artofnothingness Alexey Budyakov
//
// Licensed under the Apache License, Version 2.0 (the "License");
// you may not use this file except in compliance with the License.
// You may obtain a copy of the License at
//
//     http://www.apache.org/licenses/LICENSE-2.0
//
// Unless required by applicable law or agreed to in writing, software
// distributed under the License is distributed on an "AS IS" BASIS,
// WITHOUT WARRANTIES OR CONDITIONS OF ANY KIND, either express or implied.
// See the License for the specific language governing permissions and
// limitations under the License.

#include "nav2_mppi_controller/optimizer.hpp"

#include <limits>
#include <memory>
#include <stdexcept>
#include <string>
#include <vector>
#include <cmath>
#include <chrono>

#include "nav2_core/controller_exceptions.hpp"
#include "nav2_costmap_2d/costmap_filters/filter_values.hpp"

namespace mppi
{

void Optimizer::initialize(
  rclcpp_lifecycle::LifecycleNode::WeakPtr parent, const std::string & name,
  std::shared_ptr<nav2_costmap_2d::Costmap2DROS> costmap_ros,
  ParametersHandler * param_handler)
{
  parent_ = parent;
  name_ = name;
  costmap_ros_ = costmap_ros;
  costmap_ = costmap_ros_->getCostmap();
  parameters_handler_ = param_handler;

  auto node = parent_.lock();
  logger_ = node->get_logger();

  getParams();

  critic_manager_.on_configure(parent_, name_, costmap_ros_, parameters_handler_);
  noise_generator_.initialize(settings_, isHolonomic(), name_, parameters_handler_);

  reset();
}

void Optimizer::shutdown()
{
  noise_generator_.shutdown();
}

void Optimizer::getParams()
{
  std::string motion_model_name;

  auto & s = settings_;
  auto getParam = parameters_handler_->getParamGetter(name_);
  auto getParentParam = parameters_handler_->getParamGetter("");
  getParam(s.model_dt, "model_dt", 0.05f);
  getParam(s.time_steps, "time_steps", 56);
  getParam(s.batch_size, "batch_size", 1000);
  getParam(s.iteration_count, "iteration_count", 1);
  getParam(s.temperature, "temperature", 0.3f);
  getParam(s.gamma, "gamma", 0.015f);
  getParam(s.base_constraints.vx_max, "vx_max", 0.5f);
  getParam(s.base_constraints.vx_min, "vx_min", -0.35f);
  getParam(s.base_constraints.vy, "vy_max", 0.5f);
  getParam(s.base_constraints.wz, "wz_max", 1.9f);
  getParam(s.base_constraints.ax_max, "ax_max", 3.0f);
  getParam(s.base_constraints.ax_min, "ax_min", -3.0f);
  getParam(s.base_constraints.ay_max, "ay_max", 3.0f);
  getParam(s.base_constraints.az_max, "az_max", 3.5f);
  getParam(s.sampling_std.vx, "vx_std", 0.2f);
  getParam(s.sampling_std.vy, "vy_std", 0.2f);
  getParam(s.sampling_std.wz, "wz_std", 0.4f);
  getParam(s.retry_attempt_limit, "retry_attempt_limit", 1);

  s.base_constraints.ax_max = fabs(s.base_constraints.ax_max);
  if (s.base_constraints.ax_min > 0.0) {
    s.base_constraints.ax_min = -1.0 * s.base_constraints.ax_min;
    RCLCPP_WARN(
      logger_,
      "Sign of the parameter ax_min is incorrect, consider setting it negative.");
  }

  getParam(motion_model_name, "motion_model", std::string("DiffDrive"));

  s.constraints = s.base_constraints;

  setMotionModel(motion_model_name);
  parameters_handler_->addPostCallback([this]() {reset();});

  double controller_frequency;
  getParentParam(controller_frequency, "controller_frequency", 0.0, ParameterType::Static);
  setOffset(controller_frequency);
}

void Optimizer::setOffset(double controller_frequency)
{
  const double controller_period = 1.0 / controller_frequency;
  constexpr double eps = 1e-6;

  if ((controller_period + eps) < settings_.model_dt) {
    RCLCPP_WARN(
      logger_,
      "Controller period is less then model dt, consider setting it equal");
  } else if (abs(controller_period - settings_.model_dt) < eps) {
    RCLCPP_INFO(
      logger_,
      "Controller period is equal to model dt. Control sequence "
      "shifting is ON");
    settings_.shift_control_sequence = true;
  } else {
    throw nav2_core::ControllerException(
            "Controller period more then model dt, set it equal to model dt");
  }
}

void Optimizer::reset()
{
  state_.reset(settings_.batch_size, settings_.time_steps);
  control_sequence_.reset(settings_.time_steps);
  control_history_[0] = {0.0f, 0.0f, 0.0f};
  control_history_[1] = {0.0f, 0.0f, 0.0f};
  control_history_[2] = {0.0f, 0.0f, 0.0f};
  control_history_[3] = {0.0f, 0.0f, 0.0f};

  settings_.constraints = settings_.base_constraints;

  costs_.setZero(settings_.batch_size);
  generated_trajectories_.reset(settings_.batch_size, settings_.time_steps);

  noise_generator_.reset(settings_, isHolonomic());
  RCLCPP_INFO(logger_, "Optimizer reset");
}

bool Optimizer::isHolonomic() const
{
  return motion_model_->isHolonomic();
}

geometry_msgs::msg::TwistStamped Optimizer::evalControl(
  const geometry_msgs::msg::PoseStamped & robot_pose,
  const geometry_msgs::msg::Twist & robot_speed,
  const nav_msgs::msg::Path & plan,
  const geometry_msgs::msg::Pose & goal,
  nav2_core::GoalChecker * goal_checker)
{
  prepare(robot_pose, robot_speed, plan, goal, goal_checker);

  do {
    optimize();
  } while (fallback(critics_data_.fail_flag));

  utils::savitskyGolayFilter(control_sequence_, control_history_, settings_);
  auto control = getControlFromSequenceAsTwist(plan.header.stamp);

  if (settings_.shift_control_sequence) {
    shiftControlSequence();
  }

  return control;
}

void Optimizer::optimize()
{
  for (size_t i = 0; i < settings_.iteration_count; ++i) {
    generateNoisedTrajectories();
    critic_manager_.evalTrajectoriesScores(critics_data_);
    updateControlSequence();
  }
}

bool Optimizer::fallback(bool fail)
{
  static size_t counter = 0;

  if (!fail) {
    counter = 0;
    return false;
  }

  reset();

  if (++counter > settings_.retry_attempt_limit) {
    counter = 0;
    throw nav2_core::NoValidControl("Optimizer fail to compute path");
  }

  return true;
}

void Optimizer::prepare(
  const geometry_msgs::msg::PoseStamped & robot_pose,
  const geometry_msgs::msg::Twist & robot_speed,
  const nav_msgs::msg::Path & plan,
  const geometry_msgs::msg::Pose & goal,
  nav2_core::GoalChecker * goal_checker)
{
  state_.pose = robot_pose;
  state_.speed = robot_speed;
  path_ = utils::toTensor(plan);
<<<<<<< HEAD
  costs_.setZero();
=======
  costs_.fill(0.0f);
  goal_ = goal;
>>>>>>> 694a222e

  critics_data_.fail_flag = false;
  critics_data_.goal_checker = goal_checker;
  critics_data_.motion_model = motion_model_;
  critics_data_.furthest_reached_path_point.reset();
  critics_data_.path_pts_valid.reset();
}

void Optimizer::shiftControlSequence()
{
  auto size = control_sequence_.vx.size();
  utils::shiftColumnsByOnePlace(control_sequence_.vx, -1);
  utils::shiftColumnsByOnePlace(control_sequence_.wz, -1);
  control_sequence_.vx(size - 1) = control_sequence_.vx(size - 2);
  control_sequence_.wz(size - 1) = control_sequence_.wz(size - 2);

  if (isHolonomic()) {
    utils::shiftColumnsByOnePlace(control_sequence_.vy, -1);
    control_sequence_.vy(size - 1) = control_sequence_.vy(size - 2);
  }
}

void Optimizer::generateNoisedTrajectories()
{
  noise_generator_.setNoisedControls(state_, control_sequence_);
  noise_generator_.generateNextNoises();
  updateStateVelocities(state_);
  integrateStateVelocities(generated_trajectories_, state_);
}

void Optimizer::applyControlSequenceConstraints()
{
  auto & s = settings_;

  float max_delta_vx = s.model_dt * s.constraints.ax_max;
  float min_delta_vx = s.model_dt * s.constraints.ax_min;
  float max_delta_vy = s.model_dt * s.constraints.ay_max;
  float max_delta_wz = s.model_dt * s.constraints.az_max;
  float vx_last = utils::clamp(s.constraints.vx_min, s.constraints.vx_max, control_sequence_.vx(0));
  float wz_last = utils::clamp(-s.constraints.wz, s.constraints.wz, control_sequence_.wz(0));
  control_sequence_.vx(0) = vx_last;
  control_sequence_.wz(0) = wz_last;
  float vy_last = 0;
  if (isHolonomic()) {
    vy_last = utils::clamp(-s.constraints.vy, s.constraints.vy, control_sequence_.vy(0));
    control_sequence_.vy(0) = vy_last;
  }

  for (unsigned int i = 1; i != control_sequence_.vx.size(); i++) {
    float & vx_curr = control_sequence_.vx(i);
    vx_curr = utils::clamp(s.constraints.vx_min, s.constraints.vx_max, vx_curr);
    vx_curr = utils::clamp(vx_last + min_delta_vx, vx_last + max_delta_vx, vx_curr);
    vx_last = vx_curr;

    float & wz_curr = control_sequence_.wz(i);
    wz_curr = utils::clamp(-s.constraints.wz, s.constraints.wz, wz_curr);
    wz_curr = utils::clamp(wz_last - max_delta_wz, wz_last + max_delta_wz, wz_curr);
    wz_last = wz_curr;

    if (isHolonomic()) {
      float & vy_curr = control_sequence_.vy(i);
      vy_curr = utils::clamp(-s.constraints.vy, s.constraints.vy, vy_curr);
      vy_curr = utils::clamp(vy_last - max_delta_vy, vy_last + max_delta_vy, vy_curr);
      vy_last = vy_curr;
    }
  }

  motion_model_->applyConstraints(control_sequence_);
}

void Optimizer::updateStateVelocities(
  models::State & state) const
{
  updateInitialStateVelocities(state);
  propagateStateVelocitiesFromInitials(state);
}

void Optimizer::updateInitialStateVelocities(
  models::State & state) const
{
  state.vx.col(0) = static_cast<float>(state.speed.linear.x);
  state.wz.col(0) = static_cast<float>(state.speed.angular.z);

  if (isHolonomic()) {
    state.vy.col(0) = static_cast<float>(state.speed.linear.y);
  }
}

void Optimizer::propagateStateVelocitiesFromInitials(
  models::State & state) const
{
  motion_model_->predict(state);
}

void Optimizer::integrateStateVelocities(
  Eigen::Array<float, Eigen::Dynamic, 3> & trajectory,
  const Eigen::ArrayXXf & sequence) const
{
  float initial_yaw = static_cast<float>(tf2::getYaw(state_.pose.pose.orientation));

  const auto vx = sequence.col(0);
  const auto wz = sequence.col(1);

  auto traj_x = trajectory.col(0);
  auto traj_y = trajectory.col(1);
  auto traj_yaws = trajectory.col(2);

  size_t n_size = traj_yaws.size();

  traj_yaws(0) = wz(0) * settings_.model_dt + initial_yaw;
  float last_yaw = traj_yaws(0);
  for(size_t i = 1; i != n_size; i++) {
    float & curr_yaw = traj_yaws(i);
    curr_yaw = last_yaw + wz(i) * settings_.model_dt;
    last_yaw = curr_yaw;
  }

  Eigen::ArrayXf yaw_cos = traj_yaws.cos();
  Eigen::ArrayXf yaw_sin = traj_yaws.sin();
  utils::shiftColumnsByOnePlace(yaw_cos, 1);
  utils::shiftColumnsByOnePlace(yaw_sin, 1);
  yaw_cos(0) = cosf(initial_yaw);
  yaw_sin(0) = sinf(initial_yaw);

  auto dx = (vx * yaw_cos).eval();
  auto dy = (vx * yaw_sin).eval();

  if (isHolonomic()) {
    auto vy = sequence.col(2);
    dx = (dx - vy * yaw_sin).eval();
    dy = (dy + vy * yaw_cos).eval();
  }

  traj_x(0) = state_.pose.pose.position.x + dx(0) * settings_.model_dt;
  traj_y(0) = state_.pose.pose.position.y + dy(0) * settings_.model_dt;
  float last_x = traj_x(0);
  float last_y = traj_y(0);
  for(unsigned int i = 1; i != n_size; i++) {
    float & curr_x = traj_x(i);
    float & curr_y = traj_y(i);
    curr_x = last_x + dx(i) * settings_.model_dt;
    curr_y = last_y + dy(i) * settings_.model_dt;
    last_x = curr_x;
    last_y = curr_y;
  }
}

void Optimizer::integrateStateVelocities(
  models::Trajectories & trajectories,
  const models::State & state) const
{
  const float initial_yaw = static_cast<float>(tf2::getYaw(state.pose.pose.orientation));
  const unsigned int n_cols = trajectories.yaws.cols();

  trajectories.yaws.col(0) = state.wz.col(0) * settings_.model_dt + initial_yaw;
  for(unsigned int i = 1; i != n_cols; i++) {
    trajectories.yaws.col(i) = trajectories.yaws.col(i - 1) + state.wz.col(i) * settings_.model_dt;
  }

  Eigen::ArrayXXf yaw_cos = trajectories.yaws.cos();
  Eigen::ArrayXXf yaw_sin = trajectories.yaws.sin();
  utils::shiftColumnsByOnePlace(yaw_cos, 1);
  utils::shiftColumnsByOnePlace(yaw_sin, 1);
  yaw_cos.col(0) = cosf(initial_yaw);
  yaw_sin.col(0) = sinf(initial_yaw);

  auto dx = (state.vx * yaw_cos).eval();
  auto dy = (state.vx * yaw_sin).eval();

  if (isHolonomic()) {
    dx = dx - state.vy * yaw_sin;
    dy = dy + state.vy * yaw_cos;
  }

  trajectories.x.col(0) = dx.col(0) * settings_.model_dt + state.pose.pose.position.x;
  trajectories.y.col(0) = dy.col(0) * settings_.model_dt + state.pose.pose.position.y;
  for(unsigned int i = 1; i != n_cols; i++) {
    trajectories.x.col(i) = trajectories.x.col(i - 1) + dx.col(i) * settings_.model_dt;
    trajectories.y.col(i) = trajectories.y.col(i - 1) + dy.col(i) * settings_.model_dt;
  }
}

Eigen::ArrayXXf Optimizer::getOptimizedTrajectory()
{
  const bool is_holo = isHolonomic();
  Eigen::ArrayXXf sequence = Eigen::ArrayXXf(settings_.time_steps, is_holo ? 3 : 2);
  Eigen::Array<float, Eigen::Dynamic, 3> trajectories =
    Eigen::Array<float, Eigen::Dynamic, 3>(settings_.time_steps, 3);

  sequence.col(0) = control_sequence_.vx;
  sequence.col(1) = control_sequence_.wz;

  if (is_holo) {
    sequence.col(2) = control_sequence_.vy;
  }

  integrateStateVelocities(trajectories, sequence);
  return trajectories;
}

void Optimizer::updateControlSequence()
{
  const bool is_holo = isHolonomic();
  auto & s = settings_;
  auto bounded_noises_vx = state_.cvx.rowwise() - control_sequence_.vx.transpose();
  auto bounded_noises_wz = state_.cwz.rowwise() - control_sequence_.wz.transpose();
  costs_ += (s.gamma / powf(s.sampling_std.vx, 2) *
    (bounded_noises_vx.rowwise() * control_sequence_.vx.transpose()).rowwise().sum()).eval();
  costs_ += (s.gamma / powf(s.sampling_std.wz, 2) *
    (bounded_noises_wz.rowwise() * control_sequence_.wz.transpose()).rowwise().sum()).eval();
  if (is_holo) {
    auto bounded_noises_vy = state_.cvy.rowwise() - control_sequence_.vy.transpose();
    costs_ += (s.gamma / powf(s.sampling_std.vy, 2) *
      (bounded_noises_vy.rowwise() * control_sequence_.vy.transpose()).rowwise().sum()).eval();
  }

  auto costs_normalized = costs_ - costs_.minCoeff();
  auto exponents = ((-1 / settings_.temperature * costs_normalized).exp()).eval();
  auto softmaxes = (exponents / exponents.sum()).eval();

  control_sequence_.vx = (state_.cvx.colwise() * softmaxes).colwise().sum();
  control_sequence_.wz = (state_.cwz.colwise() * softmaxes).colwise().sum();
  if (is_holo) {
    control_sequence_.vy = (state_.cvy.colwise() * softmaxes).colwise().sum();
  }

  applyControlSequenceConstraints();
}

geometry_msgs::msg::TwistStamped Optimizer::getControlFromSequenceAsTwist(
  const builtin_interfaces::msg::Time & stamp)
{
  unsigned int offset = settings_.shift_control_sequence ? 1 : 0;

  auto vx = control_sequence_.vx(offset);
  auto wz = control_sequence_.wz(offset);

  if (isHolonomic()) {
    auto vy = control_sequence_.vy(offset);
    return utils::toTwistStamped(vx, vy, wz, stamp, costmap_ros_->getBaseFrameID());
  }

  return utils::toTwistStamped(vx, wz, stamp, costmap_ros_->getBaseFrameID());
}

void Optimizer::setMotionModel(const std::string & model)
{
  if (model == "DiffDrive") {
    motion_model_ = std::make_shared<DiffDriveMotionModel>();
  } else if (model == "Omni") {
    motion_model_ = std::make_shared<OmniMotionModel>();
  } else if (model == "Ackermann") {
    motion_model_ = std::make_shared<AckermannMotionModel>(parameters_handler_, name_);
  } else {
    throw nav2_core::ControllerException(
            std::string(
              "Model " + model + " is not valid! Valid options are DiffDrive, Omni, "
              "or Ackermann"));
  }
  motion_model_->initialize(settings_.constraints, settings_.model_dt);
}

void Optimizer::setSpeedLimit(double speed_limit, bool percentage)
{
  auto & s = settings_;
  if (speed_limit == nav2_costmap_2d::NO_SPEED_LIMIT) {
    s.constraints.vx_max = s.base_constraints.vx_max;
    s.constraints.vx_min = s.base_constraints.vx_min;
    s.constraints.vy = s.base_constraints.vy;
    s.constraints.wz = s.base_constraints.wz;
  } else {
    if (percentage) {
      // Speed limit is expressed in % from maximum speed of robot
      double ratio = speed_limit / 100.0;
      s.constraints.vx_max = s.base_constraints.vx_max * ratio;
      s.constraints.vx_min = s.base_constraints.vx_min * ratio;
      s.constraints.vy = s.base_constraints.vy * ratio;
      s.constraints.wz = s.base_constraints.wz * ratio;
    } else {
      // Speed limit is expressed in absolute value
      double ratio = speed_limit / s.base_constraints.vx_max;
      s.constraints.vx_max = s.base_constraints.vx_max * ratio;
      s.constraints.vx_min = s.base_constraints.vx_min * ratio;
      s.constraints.vy = s.base_constraints.vy * ratio;
      s.constraints.wz = s.base_constraints.wz * ratio;
    }
  }
}

models::Trajectories & Optimizer::getGeneratedTrajectories()
{
  return generated_trajectories_;
}

}  // namespace mppi<|MERGE_RESOLUTION|>--- conflicted
+++ resolved
@@ -206,12 +206,8 @@
   state_.pose = robot_pose;
   state_.speed = robot_speed;
   path_ = utils::toTensor(plan);
-<<<<<<< HEAD
   costs_.setZero();
-=======
-  costs_.fill(0.0f);
   goal_ = goal;
->>>>>>> 694a222e
 
   critics_data_.fail_flag = false;
   critics_data_.goal_checker = goal_checker;
