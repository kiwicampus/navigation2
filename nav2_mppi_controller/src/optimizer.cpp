// Copyright (c) 2022 Samsung Research America, @artofnothingness Alexey Budyakov
//
// Licensed under the Apache License, Version 2.0 (the "License");
// you may not use this file except in compliance with the License.
// You may obtain a copy of the License at
//
//     http://www.apache.org/licenses/LICENSE-2.0
//
// Unless required by applicable law or agreed to in writing, software
// distributed under the License is distributed on an "AS IS" BASIS,
// WITHOUT WARRANTIES OR CONDITIONS OF ANY KIND, either express or implied.
// See the License for the specific language governing permissions and
// limitations under the License.

#include "nav2_mppi_controller/optimizer.hpp"

#include <limits>
#include <memory>
#include <stdexcept>
#include <string>
#include <vector>
#include <cmath>
#include <chrono>

#include "nav2_core/controller_exceptions.hpp"
#include "nav2_costmap_2d/costmap_filters/filter_values.hpp"

namespace mppi
{

void Optimizer::initialize(
  rclcpp_lifecycle::LifecycleNode::WeakPtr parent, const std::string & name,
  std::shared_ptr<nav2_costmap_2d::Costmap2DROS> costmap_ros,
  ParametersHandler * param_handler)
{
  parent_ = parent;
  name_ = name;
  costmap_ros_ = costmap_ros;
  costmap_ = costmap_ros_->getCostmap();
  parameters_handler_ = param_handler;

  auto node = parent_.lock();
  logger_ = node->get_logger();

  getParams();

  critic_manager_.on_configure(parent_, name_, costmap_ros_, parameters_handler_);
  noise_generator_.initialize(settings_, isHolonomic(), name_, parameters_handler_);

  reset();
}

void Optimizer::shutdown()
{
  noise_generator_.shutdown();
}

void Optimizer::getParams()
{
  std::string motion_model_name;

  auto & s = settings_;
  auto getParam = parameters_handler_->getParamGetter(name_);
  auto getParentParam = parameters_handler_->getParamGetter("");
  getParam(s.model_dt, "model_dt", 0.05f);
  getParam(s.time_steps, "time_steps", 56);
  getParam(s.batch_size, "batch_size", 1000);
  getParam(s.iteration_count, "iteration_count", 1);
  getParam(s.temperature, "temperature", 0.3f);
  getParam(s.gamma, "gamma", 0.015f);
  getParam(s.base_constraints.vx_max, "vx_max", 0.5f);
  getParam(s.base_constraints.vx_min, "vx_min", -0.35f);
  getParam(s.base_constraints.vy, "vy_max", 0.5f);
  getParam(s.base_constraints.wz, "wz_max", 1.9f);
  getParam(s.base_constraints.ax_max, "ax_max", 3.0f);
  getParam(s.base_constraints.ax_min, "ax_min", -3.0f);
  getParam(s.base_constraints.ay_max, "ay_max", 3.0f);
  getParam(s.base_constraints.az_max, "az_max", 3.5f);
  getParam(s.sampling_std.vx, "vx_std", 0.2f);
  getParam(s.sampling_std.vy, "vy_std", 0.2f);
  getParam(s.sampling_std.wz, "wz_std", 0.4f);
  getParam(s.retry_attempt_limit, "retry_attempt_limit", 1);

  s.base_constraints.ax_max = fabs(s.base_constraints.ax_max);
  if (s.base_constraints.ax_min > 0.0) {
    s.base_constraints.ax_min = -1.0 * s.base_constraints.ax_min;
    RCLCPP_WARN(
      logger_,
      "Sign of the parameter ax_min is incorrect, consider setting it negative.");
  }

  getParam(motion_model_name, "motion_model", std::string("DiffDrive"));

  s.constraints = s.base_constraints;

  setMotionModel(motion_model_name);
  parameters_handler_->addPostCallback([this]() {reset();});

  double controller_frequency;
  getParentParam(controller_frequency, "controller_frequency", 0.0, ParameterType::Static);
  setOffset(controller_frequency);
}

void Optimizer::setOffset(double controller_frequency)
{
  const double controller_period = 1.0 / controller_frequency;
  constexpr double eps = 1e-6;

  if ((controller_period + eps) < settings_.model_dt) {
    RCLCPP_WARN(
      logger_,
      "Controller period is less then model dt, consider setting it equal");
  } else if (abs(controller_period - settings_.model_dt) < eps) {
    RCLCPP_INFO(
      logger_,
      "Controller period is equal to model dt. Control sequence "
      "shifting is ON");
    settings_.shift_control_sequence = true;
  } else {
    throw nav2_core::ControllerException(
            "Controller period more then model dt, set it equal to model dt");
  }
}

void Optimizer::reset()
{
  state_.reset(settings_.batch_size, settings_.time_steps);
  control_sequence_.reset(settings_.time_steps);
  control_history_[0] = {0.0f, 0.0f, 0.0f};
  control_history_[1] = {0.0f, 0.0f, 0.0f};
  control_history_[2] = {0.0f, 0.0f, 0.0f};
  control_history_[3] = {0.0f, 0.0f, 0.0f};

  settings_.constraints = settings_.base_constraints;

  costs_.setZero(settings_.batch_size);
  generated_trajectories_.reset(settings_.batch_size, settings_.time_steps);

  noise_generator_.reset(settings_, isHolonomic());
  RCLCPP_INFO(logger_, "Optimizer reset");
}

bool Optimizer::isHolonomic() const
{
  return motion_model_->isHolonomic();
}

geometry_msgs::msg::TwistStamped Optimizer::evalControl(
  const geometry_msgs::msg::PoseStamped & robot_pose,
  const geometry_msgs::msg::Twist & robot_speed,
  const nav_msgs::msg::Path & plan,
  const geometry_msgs::msg::Pose & goal,
  nav2_core::GoalChecker * goal_checker)
{
  prepare(robot_pose, robot_speed, plan, goal, goal_checker);

  do {
    optimize();
  } while (fallback(critics_data_.fail_flag));

  utils::savitskyGolayFilter(control_sequence_, control_history_, settings_);
  auto control = getControlFromSequenceAsTwist(plan.header.stamp);

  if (settings_.shift_control_sequence) {
    shiftControlSequence();
  }

  return control;
}

void Optimizer::optimize()
{
  for (size_t i = 0; i < settings_.iteration_count; ++i) {
    generateNoisedTrajectories();
    critic_manager_.evalTrajectoriesScores(critics_data_);
    updateControlSequence();
  }
}

bool Optimizer::fallback(bool fail)
{
  static size_t counter = 0;

  if (!fail) {
    counter = 0;
    return false;
  }

  reset();

  if (++counter > settings_.retry_attempt_limit) {
    counter = 0;
    throw nav2_core::NoValidControl("Optimizer fail to compute path");
  }

  return true;
}

void Optimizer::prepare(
  const geometry_msgs::msg::PoseStamped & robot_pose,
  const geometry_msgs::msg::Twist & robot_speed,
  const nav_msgs::msg::Path & plan,
  const geometry_msgs::msg::Pose & goal,
  nav2_core::GoalChecker * goal_checker)
{
  state_.pose = robot_pose;
  state_.speed = robot_speed;
  path_ = utils::toTensor(plan);
  costs_.setZero();
<<<<<<< HEAD
=======
  goal_ = goal;
>>>>>>> 141bb6a8

  critics_data_.fail_flag = false;
  critics_data_.goal_checker = goal_checker;
  critics_data_.motion_model = motion_model_;
  critics_data_.furthest_reached_path_point.reset();
  critics_data_.path_pts_valid.reset();
}

void Optimizer::shiftControlSequence()
{
  auto size = control_sequence_.vx.size();
  utils::shiftColumnsByOnePlace(control_sequence_.vx, -1);
  utils::shiftColumnsByOnePlace(control_sequence_.wz, -1);
  control_sequence_.vx(size - 1) = control_sequence_.vx(size - 2);
  control_sequence_.wz(size - 1) = control_sequence_.wz(size - 2);

  if (isHolonomic()) {
    utils::shiftColumnsByOnePlace(control_sequence_.vy, -1);
    control_sequence_.vy(size - 1) = control_sequence_.vy(size - 2);
  }
}

void Optimizer::generateNoisedTrajectories()
{
  noise_generator_.setNoisedControls(state_, control_sequence_);
  noise_generator_.generateNextNoises();
  updateStateVelocities(state_);
  integrateStateVelocities(generated_trajectories_, state_);
}

void Optimizer::applyControlSequenceConstraints()
{
  auto & s = settings_;

  float max_delta_vx = s.model_dt * s.constraints.ax_max;
  float min_delta_vx = s.model_dt * s.constraints.ax_min;
  float max_delta_vy = s.model_dt * s.constraints.ay_max;
  float max_delta_wz = s.model_dt * s.constraints.az_max;
  float vx_last = utils::clamp(s.constraints.vx_min, s.constraints.vx_max, control_sequence_.vx(0));
  float wz_last = utils::clamp(-s.constraints.wz, s.constraints.wz, control_sequence_.wz(0));
  control_sequence_.vx(0) = vx_last;
  control_sequence_.wz(0) = wz_last;
  float vy_last = 0;
  if (isHolonomic()) {
    vy_last = utils::clamp(-s.constraints.vy, s.constraints.vy, control_sequence_.vy(0));
    control_sequence_.vy(0) = vy_last;
  }

  for (unsigned int i = 1; i != control_sequence_.vx.size(); i++) {
    float & vx_curr = control_sequence_.vx(i);
    vx_curr = utils::clamp(s.constraints.vx_min, s.constraints.vx_max, vx_curr);
    vx_curr = utils::clamp(vx_last + min_delta_vx, vx_last + max_delta_vx, vx_curr);
    vx_last = vx_curr;

    float & wz_curr = control_sequence_.wz(i);
    wz_curr = utils::clamp(-s.constraints.wz, s.constraints.wz, wz_curr);
    wz_curr = utils::clamp(wz_last - max_delta_wz, wz_last + max_delta_wz, wz_curr);
    wz_last = wz_curr;

    if (isHolonomic()) {
      float & vy_curr = control_sequence_.vy(i);
      vy_curr = utils::clamp(-s.constraints.vy, s.constraints.vy, vy_curr);
      vy_curr = utils::clamp(vy_last - max_delta_vy, vy_last + max_delta_vy, vy_curr);
      vy_last = vy_curr;
    }
  }

  motion_model_->applyConstraints(control_sequence_);
}

void Optimizer::updateStateVelocities(
  models::State & state) const
{
  updateInitialStateVelocities(state);
  propagateStateVelocitiesFromInitials(state);
}

void Optimizer::updateInitialStateVelocities(
  models::State & state) const
{
  state.vx.col(0) = static_cast<float>(state.speed.linear.x);
  state.wz.col(0) = static_cast<float>(state.speed.angular.z);

  if (isHolonomic()) {
    state.vy.col(0) = static_cast<float>(state.speed.linear.y);
  }
}

void Optimizer::propagateStateVelocitiesFromInitials(
  models::State & state) const
{
  motion_model_->predict(state);
}

void Optimizer::integrateStateVelocities(
  Eigen::Array<float, Eigen::Dynamic, 3> & trajectory,
  const Eigen::ArrayXXf & sequence) const
{
  float initial_yaw = tf2::getYaw(state_.pose.pose.orientation);

  const auto vx = sequence.col(0);
  const auto wz = sequence.col(1);

  auto traj_x = trajectory.col(0);
  auto traj_y = trajectory.col(1);
  auto traj_yaws = trajectory.col(2);

  size_t n_size = traj_yaws.size();

  traj_yaws(0) = wz(0) * settings_.model_dt + initial_yaw;
  float last_yaw = traj_yaws(0);
  for(size_t i = 1; i != n_size; i++) {
    float & curr_yaw = traj_yaws(i);
    curr_yaw = last_yaw + wz(i) * settings_.model_dt;
    last_yaw = curr_yaw;
  }

  Eigen::ArrayXf yaw_cos = traj_yaws.cos();
  Eigen::ArrayXf yaw_sin = traj_yaws.sin();
  utils::shiftColumnsByOnePlace(yaw_cos, 1);
  utils::shiftColumnsByOnePlace(yaw_sin, 1);
  yaw_cos(0) = cosf(initial_yaw);
  yaw_sin(0) = sinf(initial_yaw);

  auto dx = (vx * yaw_cos).eval();
  auto dy = (vx * yaw_sin).eval();

  if (isHolonomic()) {
    auto vy = sequence.col(2);
    dx = (dx - vy * yaw_sin).eval();
    dy = (dy + vy * yaw_cos).eval();
  }

  traj_x(0) = state_.pose.pose.position.x + dx(0) * settings_.model_dt;
  traj_y(0) = state_.pose.pose.position.y + dy(0) * settings_.model_dt;
  float last_x = traj_x(0);
  float last_y = traj_y(0);
  for(unsigned int i = 1; i != n_size; i++) {
    float & curr_x = traj_x(i);
    float & curr_y = traj_y(i);
    curr_x = last_x + dx(i) * settings_.model_dt;
    curr_y = last_y + dy(i) * settings_.model_dt;
    last_x = curr_x;
    last_y = curr_y;
  }
}

void Optimizer::integrateStateVelocities(
  models::Trajectories & trajectories,
  const models::State & state) const
{
  const float initial_yaw = static_cast<float>(tf2::getYaw(state.pose.pose.orientation));
  const unsigned int n_cols = trajectories.yaws.cols();

  trajectories.yaws.col(0) = state.wz.col(0) * settings_.model_dt + initial_yaw;
  for(unsigned int i = 1; i != n_cols; i++) {
    trajectories.yaws.col(i) = trajectories.yaws.col(i - 1) + state.wz.col(i) * settings_.model_dt;
  }

  Eigen::ArrayXXf yaw_cos = trajectories.yaws.cos();
  Eigen::ArrayXXf yaw_sin = trajectories.yaws.sin();
  utils::shiftColumnsByOnePlace(yaw_cos, 1);
  utils::shiftColumnsByOnePlace(yaw_sin, 1);
  yaw_cos.col(0) = cosf(initial_yaw);
  yaw_sin.col(0) = sinf(initial_yaw);

  auto dx = (state.vx * yaw_cos).eval();
  auto dy = (state.vx * yaw_sin).eval();

  if (isHolonomic()) {
    dx = dx - state.vy * yaw_sin;
    dy = dy + state.vy * yaw_cos;
  }

  trajectories.x.col(0) = dx.col(0) * settings_.model_dt + state.pose.pose.position.x;
  trajectories.y.col(0) = dy.col(0) * settings_.model_dt + state.pose.pose.position.y;
  for(unsigned int i = 1; i != n_cols; i++) {
    trajectories.x.col(i) = trajectories.x.col(i - 1) + dx.col(i) * settings_.model_dt;
    trajectories.y.col(i) = trajectories.y.col(i - 1) + dy.col(i) * settings_.model_dt;
  }
}

Eigen::ArrayXXf Optimizer::getOptimizedTrajectory()
{
  const bool is_holo = isHolonomic();
  Eigen::ArrayXXf sequence = Eigen::ArrayXXf(settings_.time_steps, is_holo ? 3 : 2);
  Eigen::Array<float, Eigen::Dynamic, 3> trajectories =
    Eigen::Array<float, Eigen::Dynamic, 3>(settings_.time_steps, 3);

  sequence.col(0) = control_sequence_.vx;
  sequence.col(1) = control_sequence_.wz;

  if (is_holo) {
    sequence.col(2) = control_sequence_.vy;
  }

  integrateStateVelocities(trajectories, sequence);
  return trajectories;
}

void Optimizer::updateControlSequence()
{
  const bool is_holo = isHolonomic();
  auto & s = settings_;
  auto bounded_noises_vx = state_.cvx.rowwise() - control_sequence_.vx.transpose();
  auto bounded_noises_wz = state_.cwz.rowwise() - control_sequence_.wz.transpose();
  costs_ += (s.gamma / powf(s.sampling_std.vx, 2) *
    (bounded_noises_vx.rowwise() * control_sequence_.vx.transpose()).rowwise().sum()).eval();
  costs_ += (s.gamma / powf(s.sampling_std.wz, 2) *
    (bounded_noises_wz.rowwise() * control_sequence_.wz.transpose()).rowwise().sum()).eval();
  if (is_holo) {
    auto bounded_noises_vy = state_.cvy.rowwise() - control_sequence_.vy.transpose();
    costs_ += (s.gamma / powf(s.sampling_std.vy, 2) *
      (bounded_noises_vy.rowwise() * control_sequence_.vy.transpose()).rowwise().sum()).eval();
  }

  auto costs_normalized = costs_ - costs_.minCoeff();
  auto exponents = ((-1 / settings_.temperature * costs_normalized).exp()).eval();
  auto softmaxes = (exponents / exponents.sum()).eval();

  control_sequence_.vx = (state_.cvx.colwise() * softmaxes).colwise().sum();
  control_sequence_.wz = (state_.cwz.colwise() * softmaxes).colwise().sum();
  if (is_holo) {
    control_sequence_.vy = (state_.cvy.colwise() * softmaxes).colwise().sum();
  }

  applyControlSequenceConstraints();
}

geometry_msgs::msg::TwistStamped Optimizer::getControlFromSequenceAsTwist(
  const builtin_interfaces::msg::Time & stamp)
{
  unsigned int offset = settings_.shift_control_sequence ? 1 : 0;

  auto vx = control_sequence_.vx(offset);
  auto wz = control_sequence_.wz(offset);

  if (isHolonomic()) {
    auto vy = control_sequence_.vy(offset);
    return utils::toTwistStamped(vx, vy, wz, stamp, costmap_ros_->getBaseFrameID());
  }

  return utils::toTwistStamped(vx, wz, stamp, costmap_ros_->getBaseFrameID());
}

void Optimizer::setMotionModel(const std::string & model)
{
  if (model == "DiffDrive") {
    motion_model_ = std::make_shared<DiffDriveMotionModel>();
  } else if (model == "Omni") {
    motion_model_ = std::make_shared<OmniMotionModel>();
  } else if (model == "Ackermann") {
    motion_model_ = std::make_shared<AckermannMotionModel>(parameters_handler_, name_);
  } else {
    throw nav2_core::ControllerException(
            std::string(
              "Model " + model + " is not valid! Valid options are DiffDrive, Omni, "
              "or Ackermann"));
  }
  motion_model_->initialize(settings_.constraints, settings_.model_dt);
}

void Optimizer::setSpeedLimit(double speed_limit, bool percentage)
{
  auto & s = settings_;
  if (speed_limit == nav2_costmap_2d::NO_SPEED_LIMIT) {
    s.constraints.vx_max = s.base_constraints.vx_max;
    s.constraints.vx_min = s.base_constraints.vx_min;
    s.constraints.vy = s.base_constraints.vy;
    s.constraints.wz = s.base_constraints.wz;
  } else {
    if (percentage) {
      // Speed limit is expressed in % from maximum speed of robot
      double ratio = speed_limit / 100.0;
      s.constraints.vx_max = s.base_constraints.vx_max * ratio;
      s.constraints.vx_min = s.base_constraints.vx_min * ratio;
      s.constraints.vy = s.base_constraints.vy * ratio;
      s.constraints.wz = s.base_constraints.wz * ratio;
    } else {
      // Speed limit is expressed in absolute value
      double ratio = speed_limit / s.base_constraints.vx_max;
      s.constraints.vx_max = s.base_constraints.vx_max * ratio;
      s.constraints.vx_min = s.base_constraints.vx_min * ratio;
      s.constraints.vy = s.base_constraints.vy * ratio;
      s.constraints.wz = s.base_constraints.wz * ratio;
    }
  }
}

models::Trajectories & Optimizer::getGeneratedTrajectories()
{
  return generated_trajectories_;
}

}  // namespace mppi<|MERGE_RESOLUTION|>--- conflicted
+++ resolved
@@ -207,10 +207,7 @@
   state_.speed = robot_speed;
   path_ = utils::toTensor(plan);
   costs_.setZero();
-<<<<<<< HEAD
-=======
   goal_ = goal;
->>>>>>> 141bb6a8
 
   critics_data_.fail_flag = false;
   critics_data_.goal_checker = goal_checker;
