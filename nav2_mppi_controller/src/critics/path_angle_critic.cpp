--- conflicted
+++ resolved
@@ -68,11 +68,7 @@
   }
 
   utils::setPathFurthestPointIfNotSet(data);
-<<<<<<< HEAD
-  auto offseted_idx = std::min(
-=======
   auto offsetted_idx = std::min(
->>>>>>> 141bb6a8
     *data.furthest_reached_path_point + offset_from_furthest_,
       static_cast<size_t>(data.path.x.size()) - 1);
 
