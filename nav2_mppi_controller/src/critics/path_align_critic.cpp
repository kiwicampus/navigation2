--- conflicted
+++ resolved
@@ -61,19 +61,10 @@
   // Don't apply when dynamic obstacles are blocking significant proportions of the local path
   utils::setPathCostsIfNotSet(data, costmap_ros_);
   std::vector<bool> & path_pts_valid = *data.path_pts_valid;
-<<<<<<< HEAD
-  const size_t closest_initial_path_point = utils::findPathTrajectoryInitialPoint(data);
-  float invalid_ctr = 0.0f;
-  const float range = path_segments_count - closest_initial_path_point;
-  for (size_t i = closest_initial_path_point; i < path_segments_count; i++) {
-    if (!path_pts_valid[i]) {invalid_ctr += 1.0f;}
-    if (invalid_ctr / range > max_path_occupancy_ratio_ && invalid_ctr > 2.0f) {
-=======
   float invalid_ctr = 0.0f;
   for (size_t i = 0; i < path_segments_count; i++) {
     if (!path_pts_valid[i]) {invalid_ctr += 1.0f;}
     if (invalid_ctr / path_segments_flt > max_path_occupancy_ratio_ && invalid_ctr > 2.0f) {
->>>>>>> 2ecc91e4
       return;
     }
   }
@@ -86,11 +77,7 @@
   std::vector<utils::Pose2D> path(path_segments_count);
   float dx = 0.0f, dy = 0.0f;
   for (unsigned int i = 1; i != path_segments_count; i++) {
-<<<<<<< HEAD
-    auto & pose = path[i];
-=======
     auto & pose = path[i - 1];
->>>>>>> 2ecc91e4
     pose.x = data.path.x(i - 1);
     pose.y = data.path.y(i - 1);
     pose.theta = data.path.yaws(i - 1);
@@ -100,15 +87,10 @@
     path_integrated_distances[i] = path_integrated_distances[i - 1] + sqrtf(dx * dx + dy * dy);
   }
 
-<<<<<<< HEAD
-=======
   // Finish populating the path vector
   auto & final_pose = path[path_segments_count - 1];
-  final_pose.x = data.path.x(path_segments_count - 1);
-  final_pose.y = data.path.y(path_segments_count - 1);
   final_pose.theta = data.path.yaws(path_segments_count - 1);
 
->>>>>>> 2ecc91e4
   float summed_path_dist = 0.0f, dyaw = 0.0f;
   unsigned int num_samples = 0u;
   unsigned int path_pt = 0u;
@@ -117,15 +99,6 @@
   // Get strided trajectory information
   const auto T_x = xt::view(
     data.trajectories.x, xt::all(),
-<<<<<<< HEAD
-    xt::range(trajectory_point_step_, _, trajectory_point_step_));
-  const auto T_y = xt::view(
-    data.trajectories.y, xt::all(),
-    xt::range(trajectory_point_step_, _, trajectory_point_step_));
-  const auto T_yaw = xt::view(
-    data.trajectories.yaws, xt::all(),
-    xt::range(trajectory_point_step_, _, trajectory_point_step_));
-=======
     xt::range(0, _, trajectory_point_step_));
   const auto T_y = xt::view(
     data.trajectories.y, xt::all(),
@@ -133,7 +106,6 @@
   const auto T_yaw = xt::view(
     data.trajectories.yaws, xt::all(),
     xt::range(0, _, trajectory_point_step_));
->>>>>>> 2ecc91e4
   const auto traj_sampled_size = T_x.shape(1);
 
   for (size_t t = 0; t < batch_size; ++t) {
