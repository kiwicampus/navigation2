--- conflicted
+++ resolved
@@ -34,14 +34,9 @@
 
 void PreferForwardCritic::score(CriticData & data)
 {
-<<<<<<< HEAD
-  if (!enabled_ ||
-    utils::withinPositionGoalTolerance(threshold_to_consider_, data.state.pose.pose, data.path))
-=======
   using xt::evaluation_strategy::immediate;
   if (!enabled_ || utils::withinPositionGoalTolerance(
       threshold_to_consider_, data.state.pose.pose, data.goal))
->>>>>>> 694a222e
   {
     return;
   }
