--- conflicted
+++ resolved
@@ -46,11 +46,7 @@
           xt::maximum(-data.state.vx, 0)) * data.model_dt, {1}, immediate) * weight_, power_);
   } else {
     data.costs += xt::sum(
-<<<<<<< HEAD
-          std::move(xt::maximum(-data.state.vx, 0)) * data.model_dt, {1}, immediate) * weight_;
-=======
       std::move(xt::maximum(-data.state.vx, 0)) * data.model_dt, {1}, immediate) * weight_;
->>>>>>> 2ecc91e4
   }
 }
 
