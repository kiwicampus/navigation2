--- conflicted
+++ resolved
@@ -40,15 +40,8 @@
     return;
   }
 
-<<<<<<< HEAD
-  const auto goal_idx = data.path.x.size() - 1;
-
-  const auto goal_x = data.path.x(goal_idx);
-  const auto goal_y = data.path.y(goal_idx);
-=======
   const auto & goal_x = data.goal.position.x;
   const auto & goal_y = data.goal.position.y;
->>>>>>> 694a222e
 
   const auto delta_x = data.trajectories.x - goal_x;
   const auto delta_y = data.trajectories.y - goal_y;
