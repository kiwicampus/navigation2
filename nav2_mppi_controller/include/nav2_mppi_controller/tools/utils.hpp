// Copyright (c) 2022 Samsung Research America, @artofnothingness Alexey Budyakov
// Copyright (c) 2023 Open Navigation LLC
//
// Licensed under the Apache License, Version 2.0 (the "License");
// you may not use this file except in compliance with the License.
// You may obtain a copy of the License at
//
//     http://www.apache.org/licenses/LICENSE-2.0
//
// Unless required by applicable law or agreed to in writing, software
// distributed under the License is distributed on an "AS IS" BASIS,
// WITHOUT WARRANTIES OR CONDITIONS OF ANY KIND, either express or implied.
// See the License for the specific language governing permissions and
// limitations under the License.

#ifndef NAV2_MPPI_CONTROLLER__TOOLS__UTILS_HPP_
#define NAV2_MPPI_CONTROLLER__TOOLS__UTILS_HPP_

#include <algorithm>
#include <chrono>
#include <string>
#include <limits>
#include <memory>
#include <vector>

#include <xtensor/xarray.hpp>
#include <xtensor/xnorm.hpp>
#include <xtensor/xmath.hpp>
#include <xtensor/xview.hpp>

#include "angles/angles.h"

#include "tf2/utils.h"
#include "tf2_geometry_msgs/tf2_geometry_msgs.hpp"

#include "geometry_msgs/msg/twist_stamped.hpp"
#include "nav_msgs/msg/path.hpp"
#include "visualization_msgs/msg/marker_array.hpp"

#include "rclcpp/rclcpp.hpp"
#include "rclcpp_lifecycle/lifecycle_node.hpp"

#include "nav2_util/node_utils.hpp"
#include "nav2_core/goal_checker.hpp"

#include "nav2_mppi_controller/models/optimizer_settings.hpp"
#include "nav2_mppi_controller/models/control_sequence.hpp"
#include "nav2_mppi_controller/models/path.hpp"
#include "builtin_interfaces/msg/time.hpp"
#include "nav2_mppi_controller/critic_data.hpp"

#define M_PIF 3.141592653589793238462643383279502884e+00F
#define M_PIF_2 1.5707963267948966e+00F

namespace mppi::utils
{
using xt::evaluation_strategy::immediate;

/**
 * @brief Convert data into pose
 * @param x X position
 * @param y Y position
 * @param z Z position
 * @return Pose object
 */
inline geometry_msgs::msg::Pose createPose(double x, double y, double z)
{
  geometry_msgs::msg::Pose pose;
  pose.position.x = x;
  pose.position.y = y;
  pose.position.z = z;
  pose.orientation.w = 1;
  pose.orientation.x = 0;
  pose.orientation.y = 0;
  pose.orientation.z = 0;
  return pose;
}

/**
 * @brief Convert data into scale
 * @param x X scale
 * @param y Y scale
 * @param z Z scale
 * @return Scale object
 */
inline geometry_msgs::msg::Vector3 createScale(double x, double y, double z)
{
  geometry_msgs::msg::Vector3 scale;
  scale.x = x;
  scale.y = y;
  scale.z = z;
  return scale;
}

/**
 * @brief Convert data into color
 * @param r Red component
 * @param g Green component
 * @param b Blue component
 * @param a Alpha component (transparency)
 * @return Color object
 */
inline std_msgs::msg::ColorRGBA createColor(float r, float g, float b, float a)
{
  std_msgs::msg::ColorRGBA color;
  color.r = r;
  color.g = g;
  color.b = b;
  color.a = a;
  return color;
}

/**
 * @brief Convert data into a Maarker
 * @param id Marker ID
 * @param pose Marker pose
 * @param scale Marker scale
 * @param color Marker color
 * @param frame Reference frame to use
 * @return Visualization Marker
 */
inline visualization_msgs::msg::Marker createMarker(
  int id, const geometry_msgs::msg::Pose & pose, const geometry_msgs::msg::Vector3 & scale,
  const std_msgs::msg::ColorRGBA & color, const std::string & frame_id, const std::string & ns)
{
  using visualization_msgs::msg::Marker;
  Marker marker;
  marker.header.frame_id = frame_id;
  marker.header.stamp = rclcpp::Time(0, 0);
  marker.ns = ns;
  marker.id = id;
  marker.type = Marker::SPHERE;
  marker.action = Marker::ADD;

  marker.pose = pose;
  marker.scale = scale;
  marker.color = color;
  return marker;
}

/**
 * @brief Convert data into TwistStamped
 * @param vx X velocity
 * @param wz Angular velocity
 * @param stamp Timestamp
 * @param frame Reference frame to use
 */
inline geometry_msgs::msg::TwistStamped toTwistStamped(
  float vx, float wz, const builtin_interfaces::msg::Time & stamp, const std::string & frame)
{
  geometry_msgs::msg::TwistStamped twist;
  twist.header.frame_id = frame;
  twist.header.stamp = stamp;
  twist.twist.linear.x = vx;
  twist.twist.angular.z = wz;

  return twist;
}

/**
 * @brief Convert data into TwistStamped
 * @param vx X velocity
 * @param vy Y velocity
 * @param wz Angular velocity
 * @param stamp Timestamp
 * @param frame Reference frame to use
 */
inline geometry_msgs::msg::TwistStamped toTwistStamped(
  float vx, float vy, float wz, const builtin_interfaces::msg::Time & stamp,
  const std::string & frame)
{
  auto twist = toTwistStamped(vx, wz, stamp, frame);
  twist.twist.linear.y = vy;

  return twist;
}

/**
 * @brief Convert path to a tensor
 * @param path Path to convert
 * @return Path tensor
 */
inline models::Path toTensor(const nav_msgs::msg::Path & path)
{
  auto result = models::Path{};
  result.reset(path.poses.size());

  for (size_t i = 0; i < path.poses.size(); ++i) {
    result.x(i) = path.poses[i].pose.position.x;
    result.y(i) = path.poses[i].pose.position.y;
    result.yaws(i) = tf2::getYaw(path.poses[i].pose.orientation);
  }

  return result;
}

/**
 * @brief Check if the robot pose is within the Goal Checker's tolerances to goal
 * @param global_checker Pointer to the goal checker
 * @param robot Pose of robot
 * @param path Path to retreive goal pose from
 * @return bool If robot is within goal checker tolerances to the goal
 */
inline bool withinPositionGoalTolerance(
  nav2_core::GoalChecker * goal_checker,
  const geometry_msgs::msg::Pose & robot,
  const models::Path & path)
{
  const auto goal_idx = path.x.shape(0) - 1;
  const auto goal_x = path.x(goal_idx);
  const auto goal_y = path.y(goal_idx);

  if (goal_checker) {
    geometry_msgs::msg::Pose pose_tolerance;
    geometry_msgs::msg::Twist velocity_tolerance;
    goal_checker->getTolerances(pose_tolerance, velocity_tolerance);

    const auto pose_tolerance_sq = pose_tolerance.position.x * pose_tolerance.position.x;

    auto dx = robot.position.x - goal_x;
    auto dy = robot.position.y - goal_y;

    auto dist_sq = dx * dx + dy * dy;

    if (dist_sq < pose_tolerance_sq) {
      return true;
    }
  }

  return false;
}

/**
 * @brief Check if the robot pose is within tolerance to the goal
 * @param pose_tolerance Pose tolerance to use
 * @param robot Pose of robot
 * @param path Path to retreive goal pose from
 * @return bool If robot is within tolerance to the goal
 */
inline bool withinPositionGoalTolerance(
  float pose_tolerance,
  const geometry_msgs::msg::Pose & robot,
  const models::Path & path)
{
  const auto goal_idx = path.x.shape(0) - 1;
  const float goal_x = path.x(goal_idx);
  const float goal_y = path.y(goal_idx);

  const float pose_tolerance_sq = pose_tolerance * pose_tolerance;

  const float dx = static_cast<float>(robot.position.x) - goal_x;
  const float dy = static_cast<float>(robot.position.y) - goal_y;

  float dist_sq = dx * dx + dy * dy;

  if (dist_sq < pose_tolerance_sq) {
    return true;
  }

  return false;
}

/**
  * @brief normalize
  * Normalizes the angle to be -M_PIF circle to +M_PIF circle
  * It takes and returns radians.
  * @param angles Angles to normalize
  * @return normalized angles
  */
template<typename T>
auto normalize_angles(const T & angles)
{
  auto theta = xt::eval(xt::fmod(angles + M_PIF, 2.0f * M_PIF));
  return xt::eval(xt::where(theta < 0.0f, theta + M_PIF, theta - M_PIF));
}

/**
  * @brief shortest_angular_distance
  *
  * Given 2 angles, this returns the shortest angular
  * difference.  The inputs and ouputs are of course radians.
  *
  * The result
  * would always be -pi <= result <= pi.  Adding the result
  * to "from" will always get you an equivelent angle to "to".
  * @param from Start angle
  * @param to End angle
  * @return Shortest distance between angles
  */
template<typename F, typename T>
auto shortest_angular_distance(
  const F & from,
  const T & to)
{
  return normalize_angles(to - from);
}

/**
 * @brief Evaluate furthest point idx of data.path which is
 * nearset to some trajectory in data.trajectories
 * @param data Data to use
 * @return Idx of furthest path point reached by a set of trajectories
 */
inline size_t findPathFurthestReachedPoint(const CriticData & data)
{
  const auto traj_x = xt::view(data.trajectories.x, xt::all(), -1, xt::newaxis());
  const auto traj_y = xt::view(data.trajectories.y, xt::all(), -1, xt::newaxis());

  const auto dx = data.path.x - traj_x;
  const auto dy = data.path.y - traj_y;

  const auto dists = dx * dx + dy * dy;

  size_t max_id_by_trajectories = 0, min_id_by_path = 0;
  float min_distance_by_path = std::numeric_limits<float>::max();

  for (size_t i = 0; i < dists.shape(0); i++) {
    min_id_by_path = 0;
    min_distance_by_path = std::numeric_limits<float>::max();
    for (size_t j = max_id_by_trajectories; j < dists.shape(1); j++) {
      const float cur_dist = dists(i, j);
      if (cur_dist < min_distance_by_path) {
        min_distance_by_path = cur_dist;
        min_id_by_path = j;
      }
    }
    max_id_by_trajectories = std::max(max_id_by_trajectories, min_id_by_path);
  }
  return max_id_by_trajectories;
}

/**
<<<<<<< HEAD
 * @brief Evaluate closest point idx of data.path which is
 * nearset to the start of the trajectory in data.trajectories
 * @param data Data to use
 * @return Idx of closest path point at start of the trajectories
 */
inline size_t findPathTrajectoryInitialPoint(const CriticData & data)
{
  // First point should be the same for all trajectories from initial conditions
  const auto dx = data.path.x - data.trajectories.x(0, 0);
  const auto dy = data.path.y - data.trajectories.y(0, 0);
  const auto dists = dx * dx + dy * dy;

  float min_distance_by_path = std::numeric_limits<float>::max();
  size_t min_id = 0;
  for (size_t j = 0; j < dists.shape(0); j++) {
    const float & dist = dists(j);
    if (dist < min_distance_by_path) {
      min_distance_by_path = dist;
      min_id = j;
    }
  }

  return min_id;
}

/**
=======
>>>>>>> 2ecc91e4
 * @brief evaluate path furthest point if it is not set
 * @param data Data to use
 */
inline void setPathFurthestPointIfNotSet(CriticData & data)
{
  if (!data.furthest_reached_path_point) {
    data.furthest_reached_path_point = findPathFurthestReachedPoint(data);
  }
}

/**
 * @brief evaluate path costs
 * @param data Data to use
 */
inline void findPathCosts(
  CriticData & data,
  std::shared_ptr<nav2_costmap_2d::Costmap2DROS> costmap_ros)
{
  auto * costmap = costmap_ros->getCostmap();
  unsigned int map_x, map_y;
  const size_t path_segments_count = data.path.x.shape(0) - 1;
  data.path_pts_valid = std::vector<bool>(path_segments_count, false);
  const bool tracking_unknown = costmap_ros->getLayeredCostmap()->isTrackingUnknown();
  for (unsigned int idx = 0; idx < path_segments_count; idx++) {
    if (!costmap->worldToMap(data.path.x(idx), data.path.y(idx), map_x, map_y)) {
      (*data.path_pts_valid)[idx] = false;
      continue;
    }

    switch (costmap->getCost(map_x, map_y)) {
      case (nav2_costmap_2d::LETHAL_OBSTACLE):
        (*data.path_pts_valid)[idx] = false;
        continue;
      case (nav2_costmap_2d::INSCRIBED_INFLATED_OBSTACLE):
        (*data.path_pts_valid)[idx] = false;
        continue;
      case (nav2_costmap_2d::NO_INFORMATION):
        (*data.path_pts_valid)[idx] = tracking_unknown ? true : false;
        continue;
    }

    (*data.path_pts_valid)[idx] = true;
  }
}

/**
 * @brief evaluate path costs if it is not set
 * @param data Data to use
 */
inline void setPathCostsIfNotSet(
  CriticData & data,
  std::shared_ptr<nav2_costmap_2d::Costmap2DROS> costmap_ros)
{
  if (!data.path_pts_valid) {
    findPathCosts(data, costmap_ros);
  }
}

/**
 * @brief evaluate angle from pose (have angle) to point (no angle)
 * @param pose pose
 * @param point_x Point to find angle relative to X axis
 * @param point_y Point to find angle relative to Y axis
 * @param forward_preference If reversing direction is valid
 * @return Angle between two points
 */
inline float posePointAngle(
  const geometry_msgs::msg::Pose & pose, double point_x, double point_y, bool forward_preference)
{
  float pose_x = pose.position.x;
  float pose_y = pose.position.y;
  float pose_yaw = tf2::getYaw(pose.orientation);

  float yaw = atan2f(point_y - pose_y, point_x - pose_x);

  // If no preference for forward, return smallest angle either in heading or 180 of heading
  if (!forward_preference) {
    return std::min(
      fabs(angles::shortest_angular_distance(yaw, pose_yaw)),
      fabs(angles::shortest_angular_distance(yaw, angles::normalize_angle(pose_yaw + M_PIF))));
  }

  return fabs(angles::shortest_angular_distance(yaw, pose_yaw));
}

/**
 * @brief evaluate angle from pose (have angle) to point (no angle)
 * @param pose pose
 * @param point_x Point to find angle relative to X axis
 * @param point_y Point to find angle relative to Y axis
 * @param point_yaw Yaw of the point to consider along Z axis
 * @return Angle between two points
 */
inline float posePointAngle(
  const geometry_msgs::msg::Pose & pose,
  double point_x, double point_y, double point_yaw)
{
  float pose_x = static_cast<float>(pose.position.x);
  float pose_y = static_cast<float>(pose.position.y);
  float pose_yaw = static_cast<float>(tf2::getYaw(pose.orientation));

  float yaw = atan2f(static_cast<float>(point_y) - pose_y, static_cast<float>(point_x) - pose_x);

  if (fabs(angles::shortest_angular_distance(yaw, static_cast<float>(point_yaw))) > M_PIF_2) {
    yaw = angles::normalize_angle(yaw + M_PIF);
  }

  return fabs(angles::shortest_angular_distance(yaw, pose_yaw));
}

/**
 * @brief Apply Savisky-Golay filter to optimal trajectory
 * @param control_sequence Sequence to apply filter to
 * @param control_history Recent set of controls for edge-case handling
 * @param Settings Settings to use
 */
inline void savitskyGolayFilter(
  models::ControlSequence & control_sequence,
  std::array<mppi::models::Control, 4> & control_history,
  const models::OptimizerSettings & settings)
{
  // Savitzky-Golay Quadratic, 9-point Coefficients
  xt::xarray<float> filter = {-21.0, 14.0, 39.0, 54.0, 59.0, 54.0, 39.0, 14.0, -21.0};
  filter /= 231.0;

  const unsigned int num_sequences = control_sequence.vx.shape(0) - 1;

  // Too short to smooth meaningfully
  if (num_sequences < 20) {
    return;
  }

  auto applyFilter = [&](const xt::xarray<float> & data) -> float {
      return xt::sum(data * filter, {0}, immediate)();
    };

  auto applyFilterOverAxis =
    [&](xt::xtensor<float, 1> & sequence,
      const float hist_0, const float hist_1, const float hist_2, const float hist_3) -> void
    {
      unsigned int idx = 0;
      sequence(idx) = applyFilter(
      {
        hist_0,
        hist_1,
        hist_2,
        hist_3,
        sequence(idx),
        sequence(idx + 1),
        sequence(idx + 2),
        sequence(idx + 3),
        sequence(idx + 4)});

      idx++;
      sequence(idx) = applyFilter(
      {
        hist_1,
        hist_2,
        hist_3,
        sequence(idx - 1),
        sequence(idx),
        sequence(idx + 1),
        sequence(idx + 2),
        sequence(idx + 3),
        sequence(idx + 4)});

      idx++;
      sequence(idx) = applyFilter(
      {
        hist_2,
        hist_3,
        sequence(idx - 2),
        sequence(idx - 1),
        sequence(idx),
        sequence(idx + 1),
        sequence(idx + 2),
        sequence(idx + 3),
        sequence(idx + 4)});

      idx++;
      sequence(idx) = applyFilter(
      {
        hist_3,
        sequence(idx - 3),
        sequence(idx - 2),
        sequence(idx - 1),
        sequence(idx),
        sequence(idx + 1),
        sequence(idx + 2),
        sequence(idx + 3),
        sequence(idx + 4)});

      for (idx = 4; idx != num_sequences - 4; idx++) {
        sequence(idx) = applyFilter(
        {
          sequence(idx - 4),
          sequence(idx - 3),
          sequence(idx - 2),
          sequence(idx - 1),
          sequence(idx),
          sequence(idx + 1),
          sequence(idx + 2),
          sequence(idx + 3),
          sequence(idx + 4)});
      }

      idx++;
      sequence(idx) = applyFilter(
      {
        sequence(idx - 4),
        sequence(idx - 3),
        sequence(idx - 2),
        sequence(idx - 1),
        sequence(idx),
        sequence(idx + 1),
        sequence(idx + 2),
        sequence(idx + 3),
        sequence(idx + 3)});

      idx++;
      sequence(idx) = applyFilter(
      {
        sequence(idx - 4),
        sequence(idx - 3),
        sequence(idx - 2),
        sequence(idx - 1),
        sequence(idx),
        sequence(idx + 1),
        sequence(idx + 2),
        sequence(idx + 2),
        sequence(idx + 2)});

      idx++;
      sequence(idx) = applyFilter(
      {
        sequence(idx - 4),
        sequence(idx - 3),
        sequence(idx - 2),
        sequence(idx - 1),
        sequence(idx),
        sequence(idx + 1),
        sequence(idx + 1),
        sequence(idx + 1),
        sequence(idx + 1)});

      idx++;
      sequence(idx) = applyFilter(
      {
        sequence(idx - 4),
        sequence(idx - 3),
        sequence(idx - 2),
        sequence(idx - 1),
        sequence(idx),
        sequence(idx),
        sequence(idx),
        sequence(idx),
        sequence(idx)});
    };

  // Filter trajectories
  applyFilterOverAxis(
    control_sequence.vx, control_history[0].vx,
    control_history[1].vx, control_history[2].vx, control_history[3].vx);
  applyFilterOverAxis(
    control_sequence.vy, control_history[0].vy,
    control_history[1].vy, control_history[2].vy, control_history[3].vy);
  applyFilterOverAxis(
    control_sequence.wz, control_history[0].wz,
    control_history[1].wz, control_history[2].wz, control_history[3].wz);

  // Update control history
  unsigned int offset = settings.shift_control_sequence ? 1 : 0;
  control_history[0] = control_history[1];
  control_history[1] = control_history[2];
  control_history[2] = control_history[3];
  control_history[3] = {
    control_sequence.vx(offset),
    control_sequence.vy(offset),
    control_sequence.wz(offset)};
}

/**
 * @brief Find the iterator of the first pose at which there is an inversion on the path,
 * @param path to check for inversion
 * @return the first point after the inversion found in the path
 */
inline unsigned int findFirstPathInversion(nav_msgs::msg::Path & path)
{
  // At least 3 poses for a possible inversion
  if (path.poses.size() < 3) {
    return path.poses.size();
  }

  // Iterating through the path to determine the position of the path inversion
  for (unsigned int idx = 1; idx < path.poses.size() - 1; ++idx) {
    // We have two vectors for the dot product OA and AB. Determining the vectors.
    float oa_x = path.poses[idx].pose.position.x -
      path.poses[idx - 1].pose.position.x;
    float oa_y = path.poses[idx].pose.position.y -
      path.poses[idx - 1].pose.position.y;
    float ab_x = path.poses[idx + 1].pose.position.x -
      path.poses[idx].pose.position.x;
    float ab_y = path.poses[idx + 1].pose.position.y -
      path.poses[idx].pose.position.y;

    // Checking for the existance of cusp, in the path, using the dot product.
    float dot_product = (oa_x * ab_x) + (oa_y * ab_y);
    if (dot_product < 0.0f) {
      return idx + 1;
    }
  }

  return path.poses.size();
}

/**
 * @brief Find and remove poses after the first inversion in the path
 * @param path to check for inversion
 * @return The location of the inversion, return 0 if none exist
 */
inline unsigned int removePosesAfterFirstInversion(nav_msgs::msg::Path & path)
{
  nav_msgs::msg::Path cropped_path = path;
  const unsigned int first_after_inversion = findFirstPathInversion(cropped_path);
  if (first_after_inversion == path.poses.size()) {
    return 0u;
  }

  cropped_path.poses.erase(
    cropped_path.poses.begin() + first_after_inversion, cropped_path.poses.end());
  path = cropped_path;
  return first_after_inversion;
}

/**
 * @brief Compare to trajectory points to find closest path point along integrated distances
 * @param vec Vect to check
 * @return dist Distance to look for
 * @return init Starting index to indec from
 */
inline unsigned int findClosestPathPt(
  const std::vector<float> & vec, const float dist, const unsigned int init = 0u)
{
  float distim1 = init != 0u ? vec[init] : 0.0f;  // First is 0, no accumulated distance yet
  float disti = 0.0f;
  const unsigned int size = vec.size();
  for (unsigned int i = init + 1; i != size; i++) {
    disti = vec[i];
    if (disti > dist) {
      if (i > 0 && dist - distim1 < disti - dist) {
        return i - 1;
      }
      return i;
    }
    distim1 = disti;
  }
  return size - 1;
}

// A struct to hold pose data in floating point resolution
struct Pose2D
{
  float x, y, theta;
};

}  // namespace mppi::utils

#endif  // NAV2_MPPI_CONTROLLER__TOOLS__UTILS_HPP_<|MERGE_RESOLUTION|>--- conflicted
+++ resolved
@@ -330,35 +330,6 @@
 }
 
 /**
-<<<<<<< HEAD
- * @brief Evaluate closest point idx of data.path which is
- * nearset to the start of the trajectory in data.trajectories
- * @param data Data to use
- * @return Idx of closest path point at start of the trajectories
- */
-inline size_t findPathTrajectoryInitialPoint(const CriticData & data)
-{
-  // First point should be the same for all trajectories from initial conditions
-  const auto dx = data.path.x - data.trajectories.x(0, 0);
-  const auto dy = data.path.y - data.trajectories.y(0, 0);
-  const auto dists = dx * dx + dy * dy;
-
-  float min_distance_by_path = std::numeric_limits<float>::max();
-  size_t min_id = 0;
-  for (size_t j = 0; j < dists.shape(0); j++) {
-    const float & dist = dists(j);
-    if (dist < min_distance_by_path) {
-      min_distance_by_path = dist;
-      min_id = j;
-    }
-  }
-
-  return min_id;
-}
-
-/**
-=======
->>>>>>> 2ecc91e4
  * @brief evaluate path furthest point if it is not set
  * @param data Data to use
  */
