// Copyright (c) 2022 Samsung Research America, @artofnothingness Alexey Budyakov
//
// Licensed under the Apache License, Version 2.0 (the "License");
// you may not use this file except in compliance with the License.
// You may obtain a copy of the License at
//
//     http://www.apache.org/licenses/LICENSE-2.0
//
// Unless required by applicable law or agreed to in writing, software
// distributed under the License is distributed on an "AS IS" BASIS,
// WITHOUT WARRANTIES OR CONDITIONS OF ANY KIND, either express or implied.
// See the License for the specific language governing permissions and
// limitations under the License.

#ifndef NAV2_MPPI_CONTROLLER__MOTION_MODELS_HPP_
#define NAV2_MPPI_CONTROLLER__MOTION_MODELS_HPP_

#include <cstdint>
#include <string>

#include "nav2_mppi_controller/models/control_sequence.hpp"
#include "nav2_mppi_controller/models/state.hpp"
#include "nav2_mppi_controller/models/constraints.hpp"

#include <Eigen/Dense>

#include "nav2_mppi_controller/tools/parameters_handler.hpp"

namespace mppi
{

/**
 * @class mppi::MotionModel
 * @brief Abstract motion model for modeling a vehicle
 */
class MotionModel
{
public:
  /**
    * @brief Constructor for mppi::MotionModel
    */
  MotionModel() = default;

  /**
    * @brief Destructor for mppi::MotionModel
    */
  virtual ~MotionModel() = default;

  /**
    * @brief Initialize motion model on bringup and set required variables
    * @param control_constraints Constraints on control
    * @param model_dt duration of a time step
    */
  void initialize(const models::ControlConstraints & control_constraints, float model_dt)
  {
    control_constraints_ = control_constraints;
    model_dt_ = model_dt;
  }

  /**
   * @brief With input velocities, find the vehicle's output velocities
   * @param state Contains control velocities to use to populate vehicle velocities
   */
  virtual void predict(models::State & state)
  {
    const bool is_holo = isHolonomic();
    float && max_delta_vx = model_dt_ * control_constraints_.ax_max;
    float && min_delta_vx = model_dt_ * control_constraints_.ax_min;
    float && max_delta_vy = model_dt_ * control_constraints_.ay_max;
    float && max_delta_wz = model_dt_ * control_constraints_.az_max;

    unsigned int n_rows = state.vx.rows();
    unsigned int n_cols = state.vx.cols();

    // Default layout in eigen is column-major, hence accessing elements in column-major fashion to utilize L1 cache as much as possible
    for (unsigned int i = 1; i != n_cols; i++) {
      for (unsigned int j = 0; j != n_rows; j++) {
        float & vx_last = state.vx(j, i - 1);
        float & cvx_curr = state.cvx(j, i - 1);
        cvx_curr = std::min(vx_last + max_delta_vx, std::max(cvx_curr, vx_last + min_delta_vx));
        state.vx(j, i) = cvx_curr;
        
        float & wz_last = state.wz(j, i - 1);
        float & cwz_curr = state.cwz(j, i - 1);
        cwz_curr = std::min(wz_last + max_delta_wz, std::max(cwz_curr, wz_last - max_delta_wz));
        state.wz(j, i) = cwz_curr;

        if (is_holo) {
          float & vy_last = state.vy(j, i - 1);
          float & cvy_curr = state.cvy(j, i - 1);
          cvy_curr = std::min(vy_last + max_delta_vy, std::max(cvy_curr, vy_last - max_delta_vy));
          state.vy(j, i) = cvy_curr;       
        }
      }
    }
  }

  /**
   * @brief Whether the motion model is holonomic, using Y axis
   * @return Bool If holonomic
   */
  virtual bool isHolonomic() = 0;

  /**
   * @brief Apply hard vehicle constraints to a control sequence
   * @param control_sequence Control sequence to apply constraints to
   */
  virtual void applyConstraints(models::ControlSequence & /*control_sequence*/) {}

protected:
  float model_dt_{0.0};
  models::ControlConstraints control_constraints_{0.0f, 0.0f, 0.0f, 0.0f, 0.0f, 0.0f, 0.0f,
    0.0f};
};

/**
 * @class mppi::AckermannMotionModel
 * @brief Ackermann motion model
 */
class AckermannMotionModel : public MotionModel
{
public:
  /**
    * @brief Constructor for mppi::AckermannMotionModel
    */
  explicit AckermannMotionModel(ParametersHandler * param_handler, const std::string & name)
  {
    auto getParam = param_handler->getParamGetter(name + ".AckermannConstraints");
    getParam(min_turning_r_, "min_turning_r", 0.2);
  }

  /**
   * @brief Whether the motion model is holonomic, using Y axis
   * @return Bool If holonomic
   */
  bool isHolonomic() override
  {
    return false;
  }

  /**
   * @brief Apply hard vehicle constraints to a control sequence
   * @param control_sequence Control sequence to apply constraints to
   */
  void applyConstraints(models::ControlSequence & control_sequence) override
  {
    const auto vx_ptr = control_sequence.vx.data();
    auto wz_ptr = control_sequence.wz.data();
    int steps = control_sequence.vx.size();
    for(int i = 0; i < steps; i++)
    {
      float && wz_constrained = fabs(*(vx_ptr + i) / min_turning_r_);
      float & wz_curr = *(wz_ptr + i);
      wz_curr = std::min(wz_constrained, std::max(wz_curr, -1 * wz_constrained));
    }
    // Taking more time compared to for loop
    //wz = ((vx.abs() / wz.abs() < min_turning_r_).select(wz, wz.sign() * vx / min_turning_r_)).eval();

<<<<<<< HEAD
=======
    auto view = xt::masked_view(wz, (xt::fabs(vx) / xt::fabs(wz)) < min_turning_r_);
    view = xt::sign(wz) * xt::fabs(vx) / min_turning_r_;
>>>>>>> 7eb47d84
  }

  /**
   * @brief Get minimum turning radius of ackermann drive
   * @return Minimum turning radius
   */
  float getMinTurningRadius() {return min_turning_r_;}

private:
  float min_turning_r_{0};
};

/**
 * @class mppi::DiffDriveMotionModel
 * @brief Differential drive motion model
 */
class DiffDriveMotionModel : public MotionModel
{
public:
  /**
    * @brief Constructor for mppi::DiffDriveMotionModel
    */
  DiffDriveMotionModel() = default;

  /**
   * @brief Whether the motion model is holonomic, using Y axis
   * @return Bool If holonomic
   */
  bool isHolonomic() override
  {
    return false;
  }
};

/**
 * @class mppi::OmniMotionModel
 * @brief Omnidirectional motion model
 */
class OmniMotionModel : public MotionModel
{
public:
  /**
    * @brief Constructor for mppi::OmniMotionModel
    */
  OmniMotionModel() = default;

  /**
   * @brief Whether the motion model is holonomic, using Y axis
   * @return Bool If holonomic
   */
  bool isHolonomic() override
  {
    return true;
  }
};

}  // namespace mppi

#endif  // NAV2_MPPI_CONTROLLER__MOTION_MODELS_HPP_<|MERGE_RESOLUTION|>--- conflicted
+++ resolved
@@ -156,11 +156,6 @@
     // Taking more time compared to for loop
     //wz = ((vx.abs() / wz.abs() < min_turning_r_).select(wz, wz.sign() * vx / min_turning_r_)).eval();
 
-<<<<<<< HEAD
-=======
-    auto view = xt::masked_view(wz, (xt::fabs(vx) / xt::fabs(wz)) < min_turning_r_);
-    view = xt::sign(wz) * xt::fabs(vx) / min_turning_r_;
->>>>>>> 7eb47d84
   }
 
   /**
