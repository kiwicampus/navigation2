// Copyright (c) 2022 Samsung Research America, @artofnothingness Alexey Budyakov
//
// Licensed under the Apache License, Version 2.0 (the "License");
// you may not use this file except in compliance with the License.
// You may obtain a copy of the License at
//
//     http://www.apache.org/licenses/LICENSE-2.0
//
// Unless required by applicable law or agreed to in writing, software
// distributed under the License is distributed on an "AS IS" BASIS,
// WITHOUT WARRANTIES OR CONDITIONS OF ANY KIND, either express or implied.
// See the License for the specific language governing permissions and
// limitations under the License.

#include <chrono>
#include <thread>

#include "gtest/gtest.h"
#include "rclcpp/rclcpp.hpp"
#include "nav2_mppi_controller/tools/trajectory_visualizer.hpp"

// Tests trajectory visualization

class RosLockGuard
{
public:
  RosLockGuard() {rclcpp::init(0, nullptr);}
  ~RosLockGuard() {rclcpp::shutdown();}
};
RosLockGuard g_rclcpp;

using namespace mppi;  // NOLINT

TEST(TrajectoryVisualizerTests, StateTransition)
{
  auto node = std::make_shared<rclcpp_lifecycle::LifecycleNode>("my_node");
  auto parameters_handler = std::make_unique<ParametersHandler>(node);

  TrajectoryVisualizer vis;
  vis.on_configure(node, "my_name", "map", parameters_handler.get());
  vis.on_activate();
  vis.on_deactivate();
  vis.on_cleanup();
}

TEST(TrajectoryVisualizerTests, VisPathRepub)
{
  auto node = std::make_shared<rclcpp_lifecycle::LifecycleNode>("my_node");
  auto parameters_handler = std::make_unique<ParametersHandler>(node);
  nav_msgs::msg::Path recieved_path;
  nav_msgs::msg::Path pub_path;
  pub_path.header.frame_id = "fake_frame";
  pub_path.poses.resize(5);

  auto my_sub = node->create_subscription<nav_msgs::msg::Path>(
    "transformed_global_plan", 10,
    [&](const nav_msgs::msg::Path msg) {recieved_path = msg;});

  TrajectoryVisualizer vis;
  vis.on_configure(node, "my_name", "map", parameters_handler.get());
  vis.on_activate();
  vis.visualize(pub_path);

  rclcpp::spin_some(node->get_node_base_interface());
  EXPECT_EQ(recieved_path.poses.size(), 5u);
  EXPECT_EQ(recieved_path.header.frame_id, "fake_frame");
}

TEST(TrajectoryVisualizerTests, VisOptimalTrajectory)
{
  auto node = std::make_shared<rclcpp_lifecycle::LifecycleNode>("my_node");
  auto parameters_handler = std::make_unique<ParametersHandler>(node);

  visualization_msgs::msg::MarkerArray recieved_msg;
  auto my_sub = node->create_subscription<visualization_msgs::msg::MarkerArray>(
    "/trajectories", 10,
    [&](const visualization_msgs::msg::MarkerArray msg) {recieved_msg = msg;});

  // optimal_trajectory empty, should fail to publish
  Eigen::ArrayXXf optimal_trajectory;
  TrajectoryVisualizer vis;
  vis.on_configure(node, "my_name", "fkmap", parameters_handler.get());
  vis.on_activate();
  builtin_interfaces::msg::Time bogus_stamp;
  vis.add(optimal_trajectory, "Optimal Trajectory", bogus_stamp);
  nav_msgs::msg::Path bogus_path;
  vis.visualize(bogus_path);

  rclcpp::spin_some(node->get_node_base_interface());
  EXPECT_EQ(recieved_msg.markers.size(), 0u);

  // Now populated with content, should publish
<<<<<<< HEAD
  optimal_trajectory = Eigen::ArrayXXf::Ones(20,2);
  vis.add(optimal_trajectory, "Optimal Trajectory");
=======
  optimal_trajectory = xt::ones<float>({20, 2});
  vis.add(optimal_trajectory, "Optimal Trajectory", bogus_stamp);
>>>>>>> 7eb47d84
  vis.visualize(bogus_path);

  rclcpp::spin_some(node->get_node_base_interface());

  // Should have 20 trajectory points in the map frame
  EXPECT_EQ(recieved_msg.markers.size(), 20u);
  EXPECT_EQ(recieved_msg.markers[0].header.frame_id, "fkmap");

  // Check IDs are properly populated
  EXPECT_EQ(recieved_msg.markers[0].id, 0);
  EXPECT_EQ(recieved_msg.markers[1].id, 1);
  EXPECT_EQ(recieved_msg.markers[10].id, 10);

  // Check poses are correct
  EXPECT_EQ(recieved_msg.markers[0].pose.position.x, 1);
  EXPECT_EQ(recieved_msg.markers[0].pose.position.y, 1);
  EXPECT_EQ(recieved_msg.markers[0].pose.position.z, 0.06);

  // Check that scales are rational
  EXPECT_EQ(recieved_msg.markers[0].scale.x, 0.03);
  EXPECT_EQ(recieved_msg.markers[0].scale.y, 0.03);
  EXPECT_EQ(recieved_msg.markers[0].scale.z, 0.07);

  EXPECT_EQ(recieved_msg.markers[19].scale.x, 0.07);
  EXPECT_EQ(recieved_msg.markers[19].scale.y, 0.07);
  EXPECT_EQ(recieved_msg.markers[19].scale.z, 0.09);

  // Check that the colors are rational
  for (unsigned int i = 0; i != recieved_msg.markers.size() - 1; i++) {
    EXPECT_LT(recieved_msg.markers[i].color.g, recieved_msg.markers[i + 1].color.g);
    EXPECT_LT(recieved_msg.markers[i].color.b, recieved_msg.markers[i + 1].color.b);
    EXPECT_EQ(recieved_msg.markers[i].color.r, recieved_msg.markers[i + 1].color.r);
    EXPECT_EQ(recieved_msg.markers[i].color.a, recieved_msg.markers[i + 1].color.a);
  }
}

TEST(TrajectoryVisualizerTests, VisCandidateTrajectories)
{
  auto node = std::make_shared<rclcpp_lifecycle::LifecycleNode>("my_node");
  auto parameters_handler = std::make_unique<ParametersHandler>(node);

  visualization_msgs::msg::MarkerArray recieved_msg;
  auto my_sub = node->create_subscription<visualization_msgs::msg::MarkerArray>(
    "/trajectories", 10,
    [&](const visualization_msgs::msg::MarkerArray msg) {recieved_msg = msg;});

  models::Trajectories candidate_trajectories;
  candidate_trajectories.x = Eigen::ArrayXXf::Ones(200, 12);
  candidate_trajectories.y = Eigen::ArrayXXf::Ones(200, 12);
  candidate_trajectories.yaws = Eigen::ArrayXXf::Ones(200, 12);

  TrajectoryVisualizer vis;
  vis.on_configure(node, "my_name", "fkmap", parameters_handler.get());
  vis.on_activate();
  vis.add(candidate_trajectories, "Candidate Trajectories");
  nav_msgs::msg::Path bogus_path;
  vis.visualize(bogus_path);

  rclcpp::spin_some(node->get_node_base_interface());
  // 40 * 4, for 5 trajectory steps + 3 point steps
  EXPECT_EQ(recieved_msg.markers.size(), 160u);
}

TEST(TrajectoryVisualizerTests, VisOptimalPath)
{
  auto node = std::make_shared<rclcpp_lifecycle::LifecycleNode>("my_node");
  auto parameters_handler = std::make_unique<ParametersHandler>(node);
  builtin_interfaces::msg::Time cmd_stamp;
  cmd_stamp.sec = 5;
  cmd_stamp.nanosec = 10;

  nav_msgs::msg::Path recieved_path;
  auto my_sub = node->create_subscription<nav_msgs::msg::Path>(
    "optimal_trajectory", 10,
    [&](const nav_msgs::msg::Path msg) {recieved_path = msg;});

  // optimal_trajectory empty, should fail to publish
  xt::xtensor<float, 2> optimal_trajectory;
  TrajectoryVisualizer vis;
  vis.on_configure(node, "my_name", "fkmap", parameters_handler.get());
  vis.on_activate();
  vis.add(optimal_trajectory, "Optimal Trajectory", cmd_stamp);
  nav_msgs::msg::Path bogus_path;
  vis.visualize(bogus_path);

  rclcpp::spin_some(node->get_node_base_interface());
  EXPECT_EQ(recieved_path.poses.size(), 0u);

  // Now populated with content, should publish
  optimal_trajectory.resize({20, 2});
  for (unsigned int i = 0; i != optimal_trajectory.shape()[0] - 1; i++) {
    optimal_trajectory(i, 0) = static_cast<float>(i);
    optimal_trajectory(i, 1) = static_cast<float>(i);
  }
  vis.add(optimal_trajectory, "Optimal Trajectory", cmd_stamp);
  vis.visualize(bogus_path);

  rclcpp::spin_some(node->get_node_base_interface());

  // Should have a 20 points path in the map frame and with same stamp than velocity command
  EXPECT_EQ(recieved_path.poses.size(), 20u);
  EXPECT_EQ(recieved_path.header.frame_id, "fkmap");
  EXPECT_EQ(recieved_path.header.stamp.sec, cmd_stamp.sec);
  EXPECT_EQ(recieved_path.header.stamp.nanosec, cmd_stamp.nanosec);

  tf2::Quaternion quat;
  for (unsigned int i = 0; i != recieved_path.poses.size() - 1; i++) {
    // Poses should be in map frame too
    EXPECT_EQ(recieved_path.poses[i].header.frame_id, "fkmap");

    // Check positions are correct
    EXPECT_EQ(recieved_path.poses[i].pose.position.x, static_cast<float>(i));
    EXPECT_EQ(recieved_path.poses[i].pose.position.y, static_cast<float>(i));
    EXPECT_EQ(recieved_path.poses[i].pose.position.z, 0.06);

    // Check orientations are correct
    quat.setRPY(0., 0., optimal_trajectory(i, 2));
    auto expected_orientation = tf2::toMsg(quat);
    EXPECT_EQ(recieved_path.poses[i].pose.orientation.x, expected_orientation.x);
    EXPECT_EQ(recieved_path.poses[i].pose.orientation.y, expected_orientation.y);
    EXPECT_EQ(recieved_path.poses[i].pose.orientation.z, expected_orientation.z);
    EXPECT_EQ(recieved_path.poses[i].pose.orientation.w, expected_orientation.w);
  }
}<|MERGE_RESOLUTION|>--- conflicted
+++ resolved
@@ -90,13 +90,8 @@
   EXPECT_EQ(recieved_msg.markers.size(), 0u);
 
   // Now populated with content, should publish
-<<<<<<< HEAD
   optimal_trajectory = Eigen::ArrayXXf::Ones(20,2);
-  vis.add(optimal_trajectory, "Optimal Trajectory");
-=======
-  optimal_trajectory = xt::ones<float>({20, 2});
   vis.add(optimal_trajectory, "Optimal Trajectory", bogus_stamp);
->>>>>>> 7eb47d84
   vis.visualize(bogus_path);
 
   rclcpp::spin_some(node->get_node_base_interface());
