// Copyright (c) 2022 Samsung Research America, @artofnothingness Alexey Budyakov
//
// Licensed under the Apache License, Version 2.0 (the "License");
// you may not use this file except in compliance with the License.
// You may obtain a copy of the License at
//
//     http://www.apache.org/licenses/LICENSE-2.0
//
// Unless required by applicable law or agreed to in writing, software
// distributed under the License is distributed on an "AS IS" BASIS,
// WITHOUT WARRANTIES OR CONDITIONS OF ANY KIND, either express or implied.
// See the License for the specific language governing permissions and
// limitations under the License.

#include <chrono>
#include <thread>
#include <random>

#include "gtest/gtest.h"
#include "rclcpp/rclcpp.hpp"
#include "nav2_mppi_controller/tools/utils.hpp"
#include "nav2_mppi_controller/models/path.hpp"

// Tests noise generator object

class RosLockGuard
{
public:
  RosLockGuard() {rclcpp::init(0, nullptr);}
  ~RosLockGuard() {rclcpp::shutdown();}
};
RosLockGuard g_rclcpp;

using namespace mppi::utils;  // NOLINT
using namespace mppi;  // NOLINT

class TestGoalChecker : public nav2_core::GoalChecker
{
public:
  TestGoalChecker() {}

  virtual void initialize(
    const rclcpp_lifecycle::LifecycleNode::WeakPtr & /*parent*/,
    const std::string & /*plugin_name*/,
    const std::shared_ptr<nav2_costmap_2d::Costmap2DROS>/*costmap_ros*/) {}

  virtual void reset() {}

  virtual bool isGoalReached(
    const geometry_msgs::msg::Pose & /*query_pose*/,
    const geometry_msgs::msg::Pose & /*goal_pose*/,
    const geometry_msgs::msg::Twist & /*velocity*/) {return false;}

  virtual bool getTolerances(
    geometry_msgs::msg::Pose & pose_tolerance,
    geometry_msgs::msg::Twist & /*vel_tolerance*/)
  {
    pose_tolerance.position.x = 0.25;
    pose_tolerance.position.y = 0.25;
    return true;
  }
};

TEST(UtilsTests, MarkerPopulationUtils)
{
  auto pose = createPose(1.0, 2.0, 3.0);
  EXPECT_EQ(pose.position.x, 1.0);
  EXPECT_EQ(pose.position.y, 2.0);
  EXPECT_EQ(pose.position.z, 3.0);
  EXPECT_EQ(pose.orientation.w, 1.0);

  auto scale = createScale(1.0, 2.0, 3.0);
  EXPECT_EQ(scale.x, 1.0);
  EXPECT_EQ(scale.y, 2.0);
  EXPECT_EQ(scale.z, 3.0);

  auto color = createColor(1.0, 2.0, 3.0, 0.0);
  EXPECT_EQ(color.r, 1.0);
  EXPECT_EQ(color.g, 2.0);
  EXPECT_EQ(color.b, 3.0);
  EXPECT_EQ(color.a, 0.0);

  auto marker = createMarker(999, pose, scale, color, "map", "ns");
  EXPECT_EQ(marker.header.frame_id, "map");
  EXPECT_EQ(marker.id, 999);
  EXPECT_EQ(marker.pose, pose);
  EXPECT_EQ(marker.scale, scale);
  EXPECT_EQ(marker.color, color);
  EXPECT_EQ(marker.ns, "ns");
}

TEST(UtilsTests, ConversionTests)
{
  geometry_msgs::msg::TwistStamped output;
  builtin_interfaces::msg::Time time;

  // Check population is correct
  output = toTwistStamped(0.5, 0.3, time, "map");
  EXPECT_NEAR(output.twist.linear.x, 0.5, 1e-6);
  EXPECT_NEAR(output.twist.linear.y, 0.0, 1e-6);
  EXPECT_NEAR(output.twist.angular.z, 0.3, 1e-6);
  EXPECT_EQ(output.header.frame_id, "map");
  EXPECT_EQ(output.header.stamp, time);

  output = toTwistStamped(0.5, 0.4, 0.3, time, "map");
  EXPECT_NEAR(output.twist.linear.x, 0.5, 1e-6);
  EXPECT_NEAR(output.twist.linear.y, 0.4, 1e-6);
  EXPECT_NEAR(output.twist.angular.z, 0.3, 1e-6);
  EXPECT_EQ(output.header.frame_id, "map");
  EXPECT_EQ(output.header.stamp, time);

  nav_msgs::msg::Path path;
  path.poses.resize(5);
  path.poses[2].pose.position.x = 5;
  path.poses[2].pose.position.y = 50;
  models::Path path_t = toTensor(path);

  // Check population is correct
  EXPECT_EQ(path_t.x.rows(), 5u);
  EXPECT_EQ(path_t.y.rows(), 5u);
  EXPECT_EQ(path_t.yaws.rows(), 5u);
  EXPECT_EQ(path_t.x(2), 5);
  EXPECT_EQ(path_t.y(2), 50);
  EXPECT_NEAR(path_t.yaws(2), 0.0, 1e-6);
}

TEST(UtilsTests, WithTolTests)
{
  geometry_msgs::msg::Pose pose;
  pose.position.x = 10.0;
  pose.position.y = 1.0;

  nav2_core::GoalChecker * goal_checker = new TestGoalChecker;

  nav_msgs::msg::Path path;
  path.poses.resize(2);
  geometry_msgs::msg::Pose & goal = path.poses.back().pose;

  // Create CriticData with state and goal initialized
  models::State state;
  state.pose.pose = pose;
  models::Trajectories generated_trajectories;
  models::Path path_critic;
  Eigen::ArrayXf costs;
  float model_dt;
  CriticData data = {
    state, generated_trajectories, path_critic, goal,
    costs, model_dt, false, nullptr, nullptr, std::nullopt, std::nullopt};

  // Test not in tolerance
  goal.position.x = 0.0;
  goal.position.y = 0.0;
  EXPECT_FALSE(withinPositionGoalTolerance(goal_checker, pose, goal));
  EXPECT_FALSE(withinPositionGoalTolerance(0.25, pose, goal));

  // Test in tolerance
  goal.position.x = 9.8;
  goal.position.y = 0.95;
  EXPECT_TRUE(withinPositionGoalTolerance(goal_checker, pose, goal));
  EXPECT_TRUE(withinPositionGoalTolerance(0.25, pose, goal));

  goal.position.x = 10.0;
  goal.position.y = 0.76;
  EXPECT_TRUE(withinPositionGoalTolerance(goal_checker, pose, goal));
  EXPECT_TRUE(withinPositionGoalTolerance(0.25, pose, goal));

  goal.position.x = 9.76;
  goal.position.y = 1.0;
  EXPECT_TRUE(withinPositionGoalTolerance(goal_checker, pose, goal));
  EXPECT_TRUE(withinPositionGoalTolerance(0.25, pose, goal));

  delete goal_checker;
  goal_checker = nullptr;
  EXPECT_FALSE(withinPositionGoalTolerance(goal_checker, pose, goal));
}

TEST(UtilsTests, AnglesTests)
{
  // Test angle normalization by creating insane angles
  Eigen::ArrayXf angles(100);
  angles.setConstant(1.0f);

  for (unsigned int i = 0; i != angles.size(); i++) {
    angles(i) = i * i;
    if (i % 2 == 0) {
      angles(i) *= -1;
    }
  }

  auto norm_ang = normalize_angles(angles).eval();
  for (unsigned int i = 0; i != norm_ang.size(); i++) {
    EXPECT_TRUE((norm_ang(i) >= -M_PIF) && (norm_ang(i) <= M_PIF));
  }

  // Test shortest angular distance
  Eigen::ArrayXf zero_angles(100);
  zero_angles.setZero();
  auto ang_dist = shortest_angular_distance(angles, zero_angles).eval();
  for (unsigned int i = 0; i != ang_dist.size(); i++) {
    EXPECT_TRUE((ang_dist(i) >= -M_PIF) && (ang_dist(i) <= M_PIF));
  }

  // Test point-pose angle
  geometry_msgs::msg::Pose pose;
  pose.position.x = 0.0;
  pose.position.y = 0.0;
  pose.orientation.w = 1.0;
  double point_x = 1.0, point_y = 0.0;
  bool forward_preference = true;
  EXPECT_NEAR(posePointAngle(pose, point_x, point_y, forward_preference), 0.0, 1e-6);
  forward_preference = false;
  EXPECT_NEAR(posePointAngle(pose, point_x, point_y, forward_preference), 0.0, 1e-6);
  point_x = -1.0;
  EXPECT_NEAR(posePointAngle(pose, point_x, point_y, forward_preference), 0.0, 1e-6);
  forward_preference = true;
  EXPECT_NEAR(posePointAngle(pose, point_x, point_y, forward_preference), M_PI, 1e-6);

  // Test point-pose angle with goal yaws
  point_x = 1.0;
  double point_yaw = 0.0;
  EXPECT_NEAR(posePointAngle(pose, point_x, point_y, point_yaw), 0.0, 1e-6);
  point_yaw = M_PI;
  EXPECT_NEAR(posePointAngle(pose, point_x, point_y, point_yaw), M_PI, 1e-6);
  point_yaw = 0.1;
  EXPECT_NEAR(posePointAngle(pose, point_x, point_y, point_yaw), 0.0, 1e-3);
  point_yaw = 3.04159;
  EXPECT_NEAR(posePointAngle(pose, point_x, point_y, point_yaw), M_PI, 1e-3);
}

TEST(UtilsTests, FurthestAndClosestReachedPoint)
{
  models::State state;
  models::Trajectories generated_trajectories;
  generated_trajectories.reset(100, 2);
  models::Path path;
<<<<<<< HEAD
=======
  geometry_msgs::msg::Pose goal;
>>>>>>> 141bb6a8
  path.reset(10);
  Eigen::ArrayXf costs;
  float model_dt = 0.1;

  CriticData data =
  {state, generated_trajectories, path, goal, costs, model_dt, false, nullptr, nullptr,
    std::nullopt, std::nullopt};  /// Caution, keep references

  // Attempt to set furthest point if notionally set, should not change
  data.furthest_reached_path_point = 99999;
  setPathFurthestPointIfNotSet(data);
  EXPECT_EQ(data.furthest_reached_path_point, 99999);

  // Attempt to set if not set already with no other information, should fail
  CriticData data2 =
  {state, generated_trajectories, path, goal, costs, model_dt, false, nullptr, nullptr,
    std::nullopt, std::nullopt};  /// Caution, keep references
  setPathFurthestPointIfNotSet(data2);
  EXPECT_EQ(data2.furthest_reached_path_point, 0);

  // Test the actual computation of the path point reached
  generated_trajectories.x = Eigen::ArrayXXf::Ones(100, 2);
  generated_trajectories.y = Eigen::ArrayXXf::Zero(100, 2);
  generated_trajectories.yaws = Eigen::ArrayXXf::Zero(100, 2);

  nav_msgs::msg::Path plan;
  plan.poses.resize(10);
  for (unsigned int i = 0; i != plan.poses.size(); i++) {
    plan.poses[i].pose.position.x = 0.2 * i;
    plan.poses[i].pose.position.y = 0.0;
  }
  path = toTensor(plan);

  CriticData data3 =
  {state, generated_trajectories, path, goal, costs, model_dt, false, nullptr, nullptr,
    std::nullopt, std::nullopt};  /// Caution, keep references
  EXPECT_EQ(findPathFurthestReachedPoint(data3), 5);
}

TEST(UtilsTests, findPathCosts)
{
  models::State state;
  models::Trajectories generated_trajectories;
  models::Path path;
<<<<<<< HEAD
=======
  geometry_msgs::msg::Pose goal;
>>>>>>> 141bb6a8
  path.reset(50);
  Eigen::ArrayXf costs;
  float model_dt = 0.1;

  CriticData data =
  {state, generated_trajectories, path, goal, costs, model_dt, false, nullptr, nullptr,
    std::nullopt, std::nullopt};  /// Caution, keep references

  // Test not set if already set, should not change
  data.path_pts_valid = std::vector<bool>(10, false);
  for (unsigned int i = 0; i != 10; i++) {
    (*data.path_pts_valid)[i] = false;
  }
  EXPECT_TRUE(data.path_pts_valid);
  setPathCostsIfNotSet(data, nullptr);
  EXPECT_EQ(data.path_pts_valid->size(), 10u);

  CriticData data3 =
  {state, generated_trajectories, path, goal, costs, model_dt, false, nullptr, nullptr,
    std::nullopt, std::nullopt};  /// Caution, keep references

  auto costmap_ros = std::make_shared<nav2_costmap_2d::Costmap2DROS>(
    "dummy_costmap", "", true);
  rclcpp_lifecycle::State lstate;
  costmap_ros->on_configure(lstate);
  auto * costmap = costmap_ros->getCostmap();
  // island in the middle of lethal cost to cross. Costmap defaults to size 5x5 @ 10cm resolution
  for (unsigned int i = 10; i <= 30; ++i) {  // 1m-3m
    for (unsigned int j = 10; j <= 30; ++j) {  // 1m-3m
      costmap->setCost(i, j, 254);
    }
  }
  for (unsigned int i = 40; i <= 45; ++i) {  // 4m-4.5m
    for (unsigned int j = 45; j <= 45; ++j) {  // 4m-4.5m
      costmap->setCost(i, j, 253);
    }
  }

  path.x(1) = 999999999;  // OFF COSTMAP
  path.y(1) = 999999999;
  path.x(10) = 1.5;  // IN LETHAL
  path.y(10) = 1.5;
  path.x(20) = 4.2;  // IN INFLATED
  path.y(20) = 4.2;

  // This should be evaluated and have real outputs now
  setPathCostsIfNotSet(data3, costmap_ros);
  EXPECT_TRUE(data3.path_pts_valid.has_value());
  for (unsigned int i = 0; i != path.x.size() - 1; i++) {
    if (i == 1 || i == 10) {
      EXPECT_FALSE((*data3.path_pts_valid)[i]);
    } else {
      EXPECT_TRUE((*data3.path_pts_valid)[i]);
    }
  }
}

TEST(UtilsTests, SmootherTest)
{
  models::ControlSequence noisey_sequence, sequence_init;
  noisey_sequence.vx = 0.2 * Eigen::ArrayXf::Ones(30);
  noisey_sequence.vy = 0.0 * Eigen::ArrayXf::Ones(30);
  noisey_sequence.wz = 0.3 * Eigen::ArrayXf::Ones(30);

  // Make the sequence noisy
  std::mt19937 engine;
  std::normal_distribution<float> normal_dist = std::normal_distribution(0.0f, 0.2f);
  auto noises = Eigen::ArrayXf::NullaryExpr(
    30, [&] () {return normal_dist(engine);});
  noisey_sequence.vx += noises;
  noisey_sequence.vy += noises;
  noisey_sequence.wz += noises;
  sequence_init = noisey_sequence;

  std::array<mppi::models::Control, 4> history, history_init;
  history[3].vx = 0.1;
  history[3].vy = 0.0;
  history[3].wz = 0.3;
  history[2].vx = 0.1;
  history[2].vy = 0.0;
  history[2].wz = 0.3;
  history[1].vx = 0.1;
  history[1].vy = 0.0;
  history[1].wz = 0.3;
  history[0].vx = 0.0;
  history[0].vy = 0.0;
  history[0].wz = 0.0;
  history_init = history;

  models::OptimizerSettings settings;
  settings.shift_control_sequence = false;  // so result stores 0th value in history

  savitskyGolayFilter(noisey_sequence, history, settings);

  // Check history is propagated backward
  EXPECT_NEAR(history_init[3].vx, history[2].vx, 0.02);
  EXPECT_NEAR(history_init[3].vy, history[2].vy, 0.02);
  EXPECT_NEAR(history_init[3].wz, history[2].wz, 0.02);

  // Check history element is updated for first command
  EXPECT_NEAR(history[3].vx, 0.2, 0.05);
  EXPECT_NEAR(history[3].vy, 0.0, 0.035);
  EXPECT_NEAR(history[3].wz, 0.23, 0.02);

  // Check that path is smoother
  float smoothed_val{0}, original_val{0};
  for (unsigned int i = 1; i != noisey_sequence.vx.size() - 1; i++) {
    smoothed_val += fabs(noisey_sequence.vx(i) - 0.2);
    smoothed_val += fabs(noisey_sequence.vy(i) - 0.0);
    smoothed_val += fabs(noisey_sequence.wz(i) - 0.3);

    original_val += fabs(sequence_init.vx(i) - 0.2);
    original_val += fabs(sequence_init.vy(i) - 0.0);
    original_val += fabs(sequence_init.wz(i) - 0.3);
  }

  EXPECT_LT(smoothed_val, original_val);
}

TEST(UtilsTests, FindPathInversionTest)
{
  // Straight path, no inversions to be found
  nav_msgs::msg::Path path;
  for (unsigned int i = 0; i != 10; i++) {
    geometry_msgs::msg::PoseStamped pose;
    pose.pose.position.x = i;
    path.poses.push_back(pose);
  }
  EXPECT_EQ(utils::findFirstPathInversion(path), 10u);

  // To short to process
  path.poses.erase(path.poses.begin(), path.poses.begin() + 7);
  EXPECT_EQ(utils::findFirstPathInversion(path), 3u);

  // Has inversion at index 10, so should return 11 for the first point afterwards
  // 0 1 2 3 4 5 6 7 8 9 10 **9** 8 7 6 5 4 3 2 1
  path.poses.clear();
  for (unsigned int i = 0; i != 10; i++) {
    geometry_msgs::msg::PoseStamped pose;
    pose.pose.position.x = i;
    path.poses.push_back(pose);
  }
  for (unsigned int i = 0; i != 10; i++) {
    geometry_msgs::msg::PoseStamped pose;
    pose.pose.position.x = 10 - i;
    path.poses.push_back(pose);
  }
  EXPECT_EQ(utils::findFirstPathInversion(path), 11u);
}

TEST(UtilsTests, RemovePosesAfterPathInversionTest)
{
  nav_msgs::msg::Path path;
  // straight path
  for (unsigned int i = 0; i != 10; i++) {
    geometry_msgs::msg::PoseStamped pose;
    pose.pose.position.x = i;
    path.poses.push_back(pose);
  }
  EXPECT_EQ(utils::removePosesAfterFirstInversion(path), 0u);

  // try empty path
  path.poses.clear();
  EXPECT_EQ(utils::removePosesAfterFirstInversion(path), 0u);

  // cusping path
  for (unsigned int i = 0; i != 10; i++) {
    geometry_msgs::msg::PoseStamped pose;
    pose.pose.position.x = i;
    path.poses.push_back(pose);
  }
  for (unsigned int i = 0; i != 10; i++) {
    geometry_msgs::msg::PoseStamped pose;
    pose.pose.position.x = 10 - i;
    path.poses.push_back(pose);
  }
  EXPECT_EQ(utils::removePosesAfterFirstInversion(path), 11u);
  // Check to see if removed
  EXPECT_EQ(path.poses.size(), 11u);
  EXPECT_EQ(path.poses.back().pose.position.x, 10);
}

TEST(UtilsTests, ShiftColumnsByOnePlaceTest)
{
  // Try with scalar value
  Eigen::ArrayXf scalar_val(1);
  scalar_val(0) = 5;
  utils::shiftColumnsByOnePlace(scalar_val, 1);
  EXPECT_EQ(scalar_val.size(), 1);
  EXPECT_EQ(scalar_val(0), 5);

  // Try with one dimensional array, shift right
  Eigen::ArrayXf array_1d(4);
  array_1d << 1, 2, 3, 4;
  utils::shiftColumnsByOnePlace(array_1d, 1);
  EXPECT_EQ(array_1d.size(), 4);
  EXPECT_EQ(array_1d(0), 1);
  EXPECT_EQ(array_1d(1), 1);
  EXPECT_EQ(array_1d(2), 2);
  EXPECT_EQ(array_1d(3), 3);

  // Try with one dimensional array, shift left
  array_1d(1) = 5;
  utils::shiftColumnsByOnePlace(array_1d, -1);
  EXPECT_EQ(array_1d.size(), 4);
  EXPECT_EQ(array_1d(0), 5);
  EXPECT_EQ(array_1d(1), 2);
  EXPECT_EQ(array_1d(2), 3);
  EXPECT_EQ(array_1d(2), 3);

  // Try with two dimensional array, shift right
  // 1 2 3 4        1 1 2 3
  // 5 6 7 8    ->  5 5 6 7
  // 9 10 11 12     9 9 10 11
  Eigen::ArrayXXf array_2d(3, 4);
  array_2d << 1, 2, 3, 4, 5, 6, 7, 8, 9, 10, 11, 12;
  utils::shiftColumnsByOnePlace(array_2d, 1);
  EXPECT_EQ(array_2d.rows(), 3);
  EXPECT_EQ(array_2d.cols(), 4);
  EXPECT_EQ(array_2d(0, 0), 1);
  EXPECT_EQ(array_2d(1, 0), 5);
  EXPECT_EQ(array_2d(2, 0), 9);
  EXPECT_EQ(array_2d(0, 1), 1);
  EXPECT_EQ(array_2d(1, 1), 5);
  EXPECT_EQ(array_2d(2, 1), 9);
  EXPECT_EQ(array_2d(0, 2), 2);
  EXPECT_EQ(array_2d(1, 2), 6);
  EXPECT_EQ(array_2d(2, 2), 10);
  EXPECT_EQ(array_2d(0, 3), 3);
  EXPECT_EQ(array_2d(1, 3), 7);
  EXPECT_EQ(array_2d(2, 3), 11);

  array_2d.col(0).setZero();

  // Try with two dimensional array, shift left
  // 0 1 2 3      1 2 3 3
  // 0 5 6 7   -> 5 6 7 7
  // 0 9 10 11    9 10 11 11
  utils::shiftColumnsByOnePlace(array_2d, -1);
  EXPECT_EQ(array_2d.rows(), 3);
  EXPECT_EQ(array_2d.cols(), 4);
  EXPECT_EQ(array_2d(0, 0), 1);
  EXPECT_EQ(array_2d(1, 0), 5);
  EXPECT_EQ(array_2d(2, 0), 9);
  EXPECT_EQ(array_2d(0, 1), 2);
  EXPECT_EQ(array_2d(1, 1), 6);
  EXPECT_EQ(array_2d(2, 1), 10);
  EXPECT_EQ(array_2d(0, 2), 3);
  EXPECT_EQ(array_2d(1, 2), 7);
  EXPECT_EQ(array_2d(2, 2), 11);
  EXPECT_EQ(array_2d(0, 3), 3);
  EXPECT_EQ(array_2d(1, 3), 7);
  EXPECT_EQ(array_2d(2, 3), 11);

  // Try with invalid direction value.
  EXPECT_THROW(utils::shiftColumnsByOnePlace(array_2d, -2), std::logic_error);
}

TEST(UtilsTests, NormalizeYawsBetweenPointsTest)
{
  Eigen::ArrayXf last_yaws(10);
  last_yaws.setZero();

  Eigen::ArrayXf yaw_between_points(10);
  yaw_between_points.setZero(10);

  // Try with both angles 0
  Eigen::ArrayXf yaws_between_points_corrected = utils::normalize_yaws_between_points(last_yaws,
    yaw_between_points);
  EXPECT_TRUE(yaws_between_points_corrected.isApprox(yaw_between_points));

  // Try with yaw between points as pi/4
  yaw_between_points.setConstant(M_PIF_2 / 2);
  yaws_between_points_corrected = utils::normalize_yaws_between_points(last_yaws,
    yaw_between_points);
  EXPECT_TRUE(yaws_between_points_corrected.isApprox(yaw_between_points));

  // Try with yaw between points as pi/2
  yaw_between_points.setConstant(M_PIF_2);
  yaws_between_points_corrected = utils::normalize_yaws_between_points(last_yaws,
    yaw_between_points);
  EXPECT_TRUE(yaws_between_points_corrected.isApprox(yaw_between_points));

  // Try with a few yaw betweem points  more than pi/2
  yaw_between_points[1] = 1.2 * M_PIF_2;
  yaws_between_points_corrected = utils::normalize_yaws_between_points(last_yaws,
    yaw_between_points);
  EXPECT_NEAR(yaws_between_points_corrected[1], -0.8 * M_PIF_2, 1e-3);
  EXPECT_NEAR(yaws_between_points_corrected[0], yaw_between_points[0], 1e-3);
  EXPECT_NEAR(yaws_between_points_corrected[9], yaw_between_points[9], 1e-3);

  // Try with goal angle 0
  float goal_angle = 0;
  yaws_between_points_corrected = utils::normalize_yaws_between_points(goal_angle,
    yaw_between_points);
  EXPECT_NEAR(yaws_between_points_corrected[1], -0.8 * M_PIF_2, 1e-3);
}<|MERGE_RESOLUTION|>--- conflicted
+++ resolved
@@ -233,10 +233,7 @@
   models::Trajectories generated_trajectories;
   generated_trajectories.reset(100, 2);
   models::Path path;
-<<<<<<< HEAD
-=======
   geometry_msgs::msg::Pose goal;
->>>>>>> 141bb6a8
   path.reset(10);
   Eigen::ArrayXf costs;
   float model_dt = 0.1;
@@ -281,10 +278,7 @@
   models::State state;
   models::Trajectories generated_trajectories;
   models::Path path;
-<<<<<<< HEAD
-=======
   geometry_msgs::msg::Pose goal;
->>>>>>> 141bb6a8
   path.reset(50);
   Eigen::ArrayXf costs;
   float model_dt = 0.1;
