--- conflicted
+++ resolved
@@ -462,32 +462,6 @@
   }
 
   if (collision_points_marker_pub_->get_subscription_count() > 0) {
-<<<<<<< HEAD
-    // visualize collision points with markers
-    auto marker_array = std::make_unique<visualization_msgs::msg::MarkerArray>();
-    visualization_msgs::msg::Marker marker;
-    marker.header.frame_id = get_parameter("base_frame_id").as_string();
-    marker.header.stamp = rclcpp::Time(0, 0);
-    marker.ns = "collision_points";
-    marker.id = 0;
-    marker.type = visualization_msgs::msg::Marker::POINTS;
-    marker.action = visualization_msgs::msg::Marker::ADD;
-    marker.scale.x = 0.02;
-    marker.scale.y = 0.02;
-    marker.color.r = 1.0;
-    marker.color.a = 1.0;
-    marker.lifetime = rclcpp::Duration(0, 0);
-
-    for (const auto & point : collision_points) {
-      geometry_msgs::msg::Point p;
-      p.x = point.x;
-      p.y = point.y;
-      p.z = 0.0;
-      marker.points.push_back(p);
-    }
-    marker_array->markers.push_back(marker);
-=======
->>>>>>> 6311978e
     collision_points_marker_pub_->publish(std::move(marker_array));
   }
 
