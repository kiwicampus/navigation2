--- conflicted
+++ resolved
@@ -66,15 +66,7 @@
   getInput("input_goal", goal);
   getInput("input_goals", goals);
 
-<<<<<<< HEAD
   callback_group_executor_.spin_some();
-
-  if (rclcpp::Time(last_goal_received_.header.stamp) > rclcpp::Time(goal.header.stamp)) {
-    goal = last_goal_received_;
-=======
-  // Spin multiple times due to rclcpp regression in Jazzy requiring a 'warm up' spin
-  callback_group_executor_.spin_all(std::chrono::milliseconds(1));
-  callback_group_executor_.spin_all(std::chrono::milliseconds(49));
 
   if (last_goal_received_set_) {
     if (last_goal_received_.header.stamp == rclcpp::Time(0)) {
@@ -121,7 +113,6 @@
     }
   } else {
     setOutput("output_goals", goals);
->>>>>>> 141bb6a8
   }
 
   return child_node_->executeTick();
