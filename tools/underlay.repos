--- conflicted
+++ resolved
@@ -31,15 +31,11 @@
   #   type: git
   #   url: https://github.com/ompl/ompl.git
   #   version: main
-<<<<<<< HEAD
   # robot_localization/robot_localization:
   #   type: git
   #   url:  https://github.com/cra-ros-pkg/robot_localization.git
   #   version: ros2
-    
-=======
   # ros-simulation/gazebo_ros_pkgs:
   #   type: git
   #   url: https://github.com/ros-simulation/gazebo_ros_pkgs.git
-  #   version: ros2
->>>>>>> af72761f
+  #   version: ros2