--- conflicted
+++ resolved
@@ -318,12 +318,7 @@
     use_sim_time: True
     loop_rate: 20
     stop_on_failure: false
-<<<<<<< HEAD
-    transform_tolerance: 0.1
-    waypoint_task_executor_plugin: "wait_at_waypoint"   
-=======
     waypoint_task_executor_plugin: "wait_at_waypoint"
->>>>>>> 7da72823
     wait_at_waypoint:
       plugin: "nav2_waypoint_follower::WaitAtWaypoint"
       enabled: True
